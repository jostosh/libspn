# ------------------------------------------------------------------------
# Copyright (C) 2016-2017 Andrzej Pronobis - All Rights Reserved
#
# This file is part of LibSPN. Unauthorized use or copying of this file,
# via any medium is strictly prohibited. Proprietary and confidential.
# ------------------------------------------------------------------------

from collections import namedtuple
import tensorflow as tf
from libspn.inference.value import Value, LogValue
from libspn.graph.algorithms import traverse_graph
from libspn.exceptions import StructureError
from libspn.learning.type import LearningTaskType
from libspn.learning.type import LearningMethodType
from libspn.learning.type import GradientType
from libspn.graph.distribution import GaussianLeaf
from libspn.graph.sum import Sum
from libspn.log import get_logger


class GDLearning:
    """Assembles TF operations performing Gradient Descent learning of an SPN.

    Args:
        value_inference_type (InferenceType): The inference type used during the
            upwards pass through the SPN. Ignored if ``mpe_path`` is given.
        learning_rate (float): Learning rate parameter used for updating SPN weights.
        learning_task_type (LearningTaskType): Learning type used while learning.
        learning_method (LearningMethodType): Learning method type, can be either generative
            (LearningMethodType.GENERATIVE) or discriminative (LearningMethodType.DISCRIMINATIVE).
        gradient_type (GradientType): The type of gradients to use for backpropagation, can be
            either soft (effectively viewing sum nodes as weighted sums) or hard (effectively
            viewing sum nodes as weighted maxes). Soft and hard correspond to GradientType.SOFT
            and GradientType.HARD, respectively.
        marginalizing_root (Sum, ParSums, SumsLayer): A sum node without IVs attached to it (or
            IVs with a fixed no-evidence feed). If it is omitted here, the node will constructed
            internally once needed.
        name (str): The name given to this instance of GDLearning.
        l1_regularize_coeff (float or Tensor): The L1 regularization coefficient.
        l2_regularize_coeff (float or Tensor): The L2 regularization coefficient.
    """
<<<<<<< HEAD
=======
    def __init__(self, root, value=None, value_inference_type=None,
                 log=True, learning_type=LearningType.SUPERVISED,
                 learning_method=LearningMethod.DISCRIMINATIVE,
                 gradient_type=GradientType.SOFT, learning_rate=0.0001,
                 dropconnect_keep_prob=None):
        self._root = root
        self._log = log
        if value is None:
            val_kwargs = dict(dropconnect_keep_prob=dropconnect_keep_prob)
            if log:
                self._value = LogValue(value_inference_type, **val_kwargs)
            else:
                self._value = Value(value_inference_type, **val_kwargs)
        else:
            self._value = value
            self._log = value.log()
>>>>>>> af82b8fb

    __logger = get_logger()

    def __init__(self, root, value=None, value_inference_type=None, dropconnect_keep_prob=None,
                 learning_task_type=LearningTaskType.SUPERVISED,
                 learning_method=LearningMethodType.DISCRIMINATIVE,
                 gradient_type=GradientType.SOFT, learning_rate=1e-4, marginalizing_root=None,
                 name="GDLearning", l1_regularize_coeff=None, l2_regularize_coeff=None):

        if learning_task_type == LearningTaskType.UNSUPERVISED and \
                learning_method == LearningMethodType.DISCRIMINATIVE:
            raise ValueError("It is not possible to do unsupervised learning discriminatively.")

        self._root = root
        self._marginalizing_root = marginalizing_root
        if self._turn_off_dropconnect(dropconnect_keep_prob, learning_task_type):
            self._root.set_dropconnect_keep_prob(1.0)
            if self._marginalizing_root is not None:
                self._marginalizing_root.set_dropconnect_keep_prob(1.0)

        if value is not None and isinstance(value, LogValue):
            self._log_value = value
        else:
            if value is not None:
                GDLearning.__logger.warn(
                    "{}: Value instance is ignored since the current implementation does "
                    "not support gradients with non-log inference. Using a LogValue instance "
                    "instead.".format(name))
            self._log_value = LogValue(
                value_inference_type, dropconnect_keep_prob=dropconnect_keep_prob)
        self._learning_rate = learning_rate
        self._learning_task_type = learning_task_type
        self._learning_method = learning_method
        self._l1_regularize_coeff = l1_regularize_coeff
        self._l2_regularize_coeff = l2_regularize_coeff
        self._dropconnect_keep_prob = dropconnect_keep_prob
        self._gradient_type = gradient_type
        self._name = name

    def learn(self, loss=None, gradient_type=None, optimizer=tf.train.GradientDescentOptimizer):
        """Assemble TF operations performing GD learning of the SPN. This includes setting up
        the loss function including regularization, setting up the optimizer and setting up
        post gradient-update ops.

        loss (Tensor): The operation corresponding to the loss to optimize.
        optimizer (tf.train.Optimizer): A TensorFlow optimizer to use for minimizing the loss.
        gradient_type (GradientType): The type of gradients to use for backpropagation, can be
            either soft (effectively viewing sum nodes as weighted sums) or hard (effectively
            viewing sum nodes as weighted maxes). Soft and hard correspond to GradientType.SOFT
            and GradientType.HARD, respectively.

        Returns:
            A grouped operation that (i) updates the parameters using gradient descent, (ii)
            projects new weights onto the probability simplex and (iii) clips new variances of
            GaussianLeaf nodes.
        """
        if self._learning_task_type == LearningTaskType.SUPERVISED and self._root.ivs is None:
            raise StructureError(
                "{}: the SPN rooted at {} does not have a latent IVs node, so cannot setup "
                "conditional class probabilities.".format(self._name, self._root))

        # Traverse the graph and set gradient-type for all OpNodes
        self._root.set_gradient_types(gradient_type or self._gradient_type)

        # If a loss function is not provided, define the loss function based
        # on learning-type and learning-method
        with tf.name_scope("Loss"):
            loss = loss or (self.mle_loss() if
                            self._learning_method == LearningMethodType.GENERATIVE else
                            self.cross_entropy_loss())
            if self._l1_regularize_coeff is not None or self._l2_regularize_coeff is not None:
                loss += self.regularization_loss()

        # Assemble TF ops for optimizing and weights normalization
        with tf.name_scope("ParameterUpdate"):
            minimize = optimizer(self._learning_rate).minimize(loss=loss)
            return self.post_gradient_update(minimize), loss

    def post_gradient_update(self, update_op):
        """Constructs post-parameter update ops such as normalization of weights and clipping of
        scale parameters of GaussianLeaf nodes.

        Args:
            update_op (Tensor): A Tensor corresponding to the parameter update.

        Returns:
            An updated operation where the post-processing has been ensured by TensorFlow's control
            flow mechanisms.
        """
        with tf.name_scope("PostGradientUpdate"):

            # After applying gradients to weights, normalize weights
            with tf.control_dependencies([update_op]):
                weight_norm_ops = []

                def fun(node):
                    if node.is_param:
                        if node.log:
                            weight_norm_ops.append(node.assign_log(node.variable))
                        else:
                            weight_norm_ops.append(node.assign(node.variable))

                    if isinstance(node, GaussianLeaf) and node.learn_distribution_parameters:
                        weight_norm_ops.append(tf.assign(node.scale_variable, tf.maximum(
                            node.scale_variable, node._min_stddev)))

                with tf.name_scope("Weight_Normalization"):
                    traverse_graph(self._root, fun=fun)
            return tf.group(*weight_norm_ops, name="weight_norm")

    def cross_entropy_loss(self, name="CrossEntropyLoss", reduce_fn=tf.reduce_mean,
                           dropconnect_keep_prob=None):
        """Sets up the cross entropy loss, which is equivalent to -log(p(Y|X)).

        Args:
            name (str): Name of the name scope for the Ops defined here
            reduce_fn (Op): An operation that reduces the losses for all samples to a scalar.
            dropconnect_keep_prob (float or Tensor): Keep probability for dropconnect, will
                override the value of GDLearning._dropconnect_keep_prob.

        Returns:
            A Tensor corresponding to the cross-entropy loss.
        """
        with tf.name_scope(name):
            log_prob_data_and_labels = self._log_value.get_value(self._root)
            log_prob_data = self._log_likelihood(dropconnect_keep_prob=dropconnect_keep_prob)
            return -reduce_fn(log_prob_data_and_labels - log_prob_data)

    def mle_loss(self, name="MaximumLikelihoodLoss", reduce_fn=tf.reduce_mean,
                 dropconnect_keep_prob=None):
        """Returns the maximum (log) likelihood estimate loss function which corresponds to
        -log(p(X)) in the case of unsupervised learning or -log(p(X,Y)) in the case of supservised
        learning.

        Args:
            name (str): The name for the name scope to use
            reduce_fn (Op): An operation that reduces the losses for all samples to a scalar.
            dropconnect_keep_prob (float or Tensor): Keep probability for dropconnect, will
                override the value of GDLearning._dropconnect_keep_prob.
        Returns:
            A Tensor corresponding to the MLE loss
        """
        with tf.name_scope(name):
            if self._learning_task_type == LearningTaskType.UNSUPERVISED:
                if self._root.ivs is not None:
                    likelihood = self._log_likelihood(dropconnect_keep_prob=dropconnect_keep_prob)
                else:
                    likelihood = self._log_value.get_value(self._root)
            elif self._root.ivs is None:
                raise StructureError("Root should have IVs node when doing supervised learning.")
            else:
                likelihood = self._log_value.get_value(self._root)
            return -reduce_fn(likelihood)

    def _log_likelihood(self, learning_task_type=None, dropconnect_keep_prob=None):
        """Computes log(p(X)) by creating a copy of the root node without IVs. Also turns off
        dropconnect at the root if necessary.

        Returns:
            A Tensor of shape [batch, 1] corresponding to the log likelihood of the data.
        """
        marginalizing_root = self._marginalizing_root or Sum(
            *self._root.values, weights=self._root.weights)
        learning_task_type = learning_task_type or self._learning_task_type
        dropconnect_keep_prob = dropconnect_keep_prob or self._dropconnect_keep_prob
        if self._turn_off_dropconnect(dropconnect_keep_prob, learning_task_type):
            marginalizing_root.set_dropconnect_keep_prob(1.0)
        return self._log_value.get_value(Sum(
            *self._root.values, weights=self._root.weights, dropconnect_keep_prob=1.0))

    def regularization_loss(self, name="Regularization"):
        """Adds regularization to the weight nodes. This can be either L1 or L2 or both, depending
        on what is specified at instantiation of GDLearning.

        Returns:
            A Tensor with the total regularization loss.
        """

        with tf.name_scope(name):
            losses = []

            def regularize_node(node):
                if node.is_param:
                    if self._l1_regularize_coeff is not None:
                        losses.append(
                            self._l1_regularize_coeff * tf.reduce_sum(tf.abs(node.variable)))
                    if self._l2_regularize_coeff is not None:
                        losses.append(
                            self._l2_regularize_coeff * tf.reduce_sum(tf.square(node.variable)))

            traverse_graph(self._root, fun=regularize_node)
            return tf.add_n(losses)

    @staticmethod
    def _turn_off_dropconnect(dropconnect_keep_prob, learning_task_type):
        """Determines whether to turn off dropconnect for the root node. """
        return dropconnect_keep_prob is not None and \
            (not isinstance(dropconnect_keep_prob, (int, float)) or dropconnect_keep_prob == 1.0) \
            and learning_task_type == LearningTaskType.SUPERVISED

    @property
    def value(self):
        """Value or LogValue: Computed SPN values."""
        return self._log_value<|MERGE_RESOLUTION|>--- conflicted
+++ resolved
@@ -5,7 +5,6 @@
 # via any medium is strictly prohibited. Proprietary and confidential.
 # ------------------------------------------------------------------------
 
-from collections import namedtuple
 import tensorflow as tf
 from libspn.inference.value import Value, LogValue
 from libspn.graph.algorithms import traverse_graph
@@ -39,25 +38,6 @@
         l1_regularize_coeff (float or Tensor): The L1 regularization coefficient.
         l2_regularize_coeff (float or Tensor): The L2 regularization coefficient.
     """
-<<<<<<< HEAD
-=======
-    def __init__(self, root, value=None, value_inference_type=None,
-                 log=True, learning_type=LearningType.SUPERVISED,
-                 learning_method=LearningMethod.DISCRIMINATIVE,
-                 gradient_type=GradientType.SOFT, learning_rate=0.0001,
-                 dropconnect_keep_prob=None):
-        self._root = root
-        self._log = log
-        if value is None:
-            val_kwargs = dict(dropconnect_keep_prob=dropconnect_keep_prob)
-            if log:
-                self._value = LogValue(value_inference_type, **val_kwargs)
-            else:
-                self._value = Value(value_inference_type, **val_kwargs)
-        else:
-            self._value = value
-            self._log = value.log()
->>>>>>> af82b8fb
 
     __logger = get_logger()
 
