# ------------------------------------------------------------------------
# Copyright (C) 2016-2017 Andrzej Pronobis - All Rights Reserved
#
# This file is part of LibSPN. Unauthorized use or copying of this file,
# via any medium is strictly prohibited. Proprietary and confidential.
# ------------------------------------------------------------------------

import tensorflow as tf
from libspn.inference.value import LogValue
from libspn.graph.algorithms import traverse_graph
from libspn.exceptions import StructureError
from libspn.learning.type import LearningTaskType
from libspn.learning.type import LearningMethodType
<<<<<<< HEAD
from libspn.learning.type import GradientType
from libspn.graph.distribution import LocationScaleLeaf
from libspn.graph.weights import Weights
=======
from libspn.graph.distribution import GaussianLeaf
>>>>>>> 78c2d143
from libspn.graph.sum import Sum
from libspn.graph.concat import Concat
from libspn.log import get_logger
from libspn.utils import maybe_first
import tensorflow.contrib.distributions as tfd


class GDLearning:
    """Assembles TF operations performing Gradient Descent learning of an SPN.

    Args:
        value_inference_type (InferenceType): The inference type used during the
            upwards pass through the SPN. Ignored if ``mpe_path`` is given.
        learning_rate (float): Learning rate parameter used for updating SPN weights.
        learning_task_type (LearningTaskType): Learning type used while learning.
        learning_method (LearningMethodType): Learning method type, can be either generative
            (LearningMethodType.GENERATIVE) or discriminative (LearningMethodType.DISCRIMINATIVE).
        marginalizing_root (Sum, ParSums, SumsLayer): A sum node without IVs attached to it (or
            IVs with a fixed no-evidence feed). If it is omitted here, the node will constructed
            internally once needed.
        name (str): The name given to this instance of GDLearning.
        l1_regularize_coeff (float or Tensor): The L1 regularization coefficient.
        l2_regularize_coeff (float or Tensor): The L2 regularization coefficient.
    """

    __logger = get_logger()

    def __init__(self, root, value_inference_type=None, dropconnect_keep_prob=None,
                 dropprod_keep_prob=None, noise=None,
                 learning_task_type=LearningTaskType.SUPERVISED,
                 learning_method=LearningMethodType.DISCRIMINATIVE,
<<<<<<< HEAD
                 gradient_type=GradientType.SOFT, learning_rate=1e-4, marginalizing_root=None,
                 name="GDLearning", l1_regularize_coeff=None, l2_regularize_coeff=None,
                 confidence_penalty_coeff=None,
                 entropy_regularize_coeff=None,
                 gauss_regularize_coeff=None, gauss_kl_coeff=None, gauss_ce_coeff=None,
                 batch_noise=None,
                 linear_w_minimum=1e-2):
=======
                 marginalizing_root=None, name="GDLearning", l1_regularize_coeff=None,
                 l2_regularize_coeff=None, optimizer=None):
>>>>>>> 78c2d143

        if learning_task_type == LearningTaskType.UNSUPERVISED and \
                learning_method == LearningMethodType.DISCRIMINATIVE:
            raise ValueError("It is not possible to do unsupervised learning discriminatively.")

        self._root = root
        self._marginalizing_root = marginalizing_root
        if self._turn_off_dropconnect_root(dropconnect_keep_prob, learning_task_type):
            self._root.set_dropconnect_keep_prob(1.0)
            if self._marginalizing_root is not None:
                self._marginalizing_root.set_dropconnect_keep_prob(1.0)

<<<<<<< HEAD
        self.__logger.debug1("Dropconnect malfunctioning {}".format(dropconnect_keep_prob))
        self._learning_rate = learning_rate
=======
        if value is not None and isinstance(value, LogValue):
            self._log_value = value
        else:
            if value is not None:
                GDLearning.__logger.warn(
                    "{}: Value instance is ignored since the current implementation does "
                    "not support gradients with non-log inference. Using a LogValue instance "
                    "instead.".format(name))
            self._log_value = LogValue(
                value_inference_type, dropconnect_keep_prob=dropconnect_keep_prob)
>>>>>>> 78c2d143
        self._learning_task_type = learning_task_type
        self._learning_method = learning_method
        self._l1_regularize_coeff = l1_regularize_coeff
        self._l2_regularize_coeff = l2_regularize_coeff
        self._gauss_kl_coeff = gauss_kl_coeff
        self._gauss_ce_coeff = gauss_ce_coeff
        self._entropy_regularize_coeff = entropy_regularize_coeff
        self._gauss_regularize_coeff = gauss_regularize_coeff
        self._confidence_penalty_coeff = confidence_penalty_coeff
        self._dropconnect_keep_prob = dropconnect_keep_prob
<<<<<<< HEAD
        self._dropprod_keep_prob = dropprod_keep_prob
        self._batch_noise = batch_noise
        self._gradient_type = gradient_type
        self._value_inference_type = value_inference_type
        self._name = name
        self._noise = noise
        self._linear_w_minimum = linear_w_minimum

    def loss(self, learning_method=None, dropconnect_keep_prob=None, dropprod_keep_prob=None,
             noise=None, batch_noise=None, reduce_fn=tf.reduce_mean):
        """Assembles main objective operations. In case of generative learning it will select 
        the MLE objective, whereas in discriminative learning it selects the cross entropy.
        
        Args:
            learning_method (LearningMethodType): The learning method (can be either generative 
                or discriminative).
            dropconnect_keep_prob (float or Tensor): The dropconnect keep probability to use. 
                Overrides the value of GDLearning._dropconnect_keep_prob
            
        Returns:
            An operation to compute the main loss function.
        """
        learning_method = learning_method or self._learning_method
        if learning_method == LearningMethodType.GENERATIVE:
            return self.mle_loss(
                dropconnect_keep_prob=dropconnect_keep_prob, dropprod_keep_prob=dropprod_keep_prob,
                noise=noise, batch_noise=batch_noise, reduce_fn=reduce_fn)
        return self.cross_entropy_loss(
            dropconnect_keep_prob=dropconnect_keep_prob, dropprod_keep_prob=dropprod_keep_prob,
            noise=noise, batch_noise=batch_noise, reduce_fn=reduce_fn)

    def learn(self, loss=None, gradient_type=None, optimizer=tf.train.GradientDescentOptimizer,
              name="LearnGD"):
=======
        self._optimizer = optimizer
        self._name = name

    def learn(self, loss=None, optimizer=None, post_gradient_ops=True):
>>>>>>> 78c2d143
        """Assemble TF operations performing GD learning of the SPN. This includes setting up
        the loss function (with regularization), setting up the optimizer and setting up
        post gradient-update ops.

<<<<<<< HEAD
        Args:
            loss (Tensor): The operation corresponding to the loss to minimize.
            optimizer (tf.train.Optimizer): A TensorFlow optimizer to use for minimizing the loss.
            gradient_type (GradientType): The type of gradients to use for backpropagation, can be
                either soft (effectively viewing sum nodes as weighted sums) or hard (effectively
                viewing sum nodes as weighted maxes). Soft and hard correspond to GradientType.SOFT
                and GradientType.HARD, respectively.
=======
        loss (Tensor): The operation corresponding to the loss to minimize.
        optimizer (tf.train.Optimizer): A TensorFlow optimizer to use for minimizing the loss.
>>>>>>> 78c2d143

        Returns:
            A tuple of grouped update Ops and a loss Op.
        """
        if self._learning_task_type == LearningTaskType.SUPERVISED and self._root.ivs is None:
            raise StructureError(
                "{}: the SPN rooted at {} does not have a latent IVs node, so cannot setup "
                "conditional class probabilities.".format(self._name, self._root))

        # If a loss function is not provided, define the loss function based
        # on learning-type and learning-method
<<<<<<< HEAD
        with tf.name_scope(name):
            with tf.name_scope("Loss"):
                loss = loss or self.loss()
                reg_coeffs = [self._l1_regularize_coeff, self._l2_regularize_coeff,
                              self._entropy_regularize_coeff, self._gauss_ce_coeff,
                              self._gauss_kl_coeff, self._gauss_regularize_coeff]
                if any(c is not None for c in reg_coeffs) and any(c != 0.0 for c in reg_coeffs):
                    loss += self.regularization_loss()
                if self._confidence_penalty_coeff is not None and \
                        self._confidence_penalty_coeff != 0.0:
                    loss += self.confidence_penalty_loss()

            # Assemble TF ops for optimizing and weights normalization
            with tf.name_scope("ParameterUpdate"):
                minimize = optimizer(self._learning_rate).minimize(loss=loss)
                return self.post_gradient_update(minimize), loss
=======
        with tf.name_scope("Loss"):
            if loss is None:
                loss = (
                    self.negative_log_likelihood() if self._learning_method == LearningMethodType.GENERATIVE else
                    self.cross_entropy_loss()
                )
            if self._l1_regularize_coeff is not None or self._l2_regularize_coeff is not None:
                loss += self.regularization_loss()

        # Assemble TF ops for optimizing and weights normalization
        optimizer = optimizer if optimizer is not None else self._optimizer
        if optimizer is None:
            raise ValueError("Did not specify GD optimizer")
        with tf.name_scope("ParameterUpdate"):
            minimize = optimizer.minimize(loss=loss)
            if post_gradient_ops:
                return self.post_gradient_update(minimize), loss
            else:
                return minimize, loss
>>>>>>> 78c2d143

    def post_gradient_update(self, update_op):
        """Constructs post-parameter update ops such as normalization of weights and clipping of
        scale parameters of GaussianLeaf nodes.

        Args:
            update_op (Tensor): A Tensor corresponding to the parameter update.

        Returns:
            An updated operation where the post-processing has been ensured by TensorFlow's control
            flow mechanisms.
        """
        with tf.name_scope("PostGradientUpdate"):

            # After applying gradients to weights, normalize weights
            with tf.control_dependencies([update_op]):
                weight_norm_ops = []

                def fun(node):
                    if node.is_param:
                        weight_norm_ops.append(
                            node.normalize(linear_w_minimum=self._linear_w_minimum))

                    if isinstance(node, LocationScaleLeaf) and node._trainable_scale:
                        weight_norm_ops.append(tf.assign(node.scale_variable, tf.maximum(
                            node.scale_variable, node._min_scale)))

                with tf.name_scope("WeightNormalization"):
                    traverse_graph(self._root, fun=fun)
            return tf.group(*weight_norm_ops, name="weight_norm")

<<<<<<< HEAD
    def cross_entropy_loss(self, name="CrossEntropyLoss", reduce_fn=tf.reduce_mean,
                           dropconnect_keep_prob=None, dropprod_keep_prob=None, noise=None,
                           batch_noise=None):
=======
    def cross_entropy_loss(self, name="CrossEntropy", reduce_fn=tf.reduce_mean,
                           dropconnect_keep_prob=None):
>>>>>>> 78c2d143
        """Sets up the cross entropy loss, which is equivalent to -log(p(Y|X)).

        Args:
            name (str): Name of the name scope for the Ops defined here
            reduce_fn (Op): An operation that reduces the losses for all samples to a scalar.
            dropconnect_keep_prob (float or Tensor): Keep probability for dropconnect, will
                override the value of GDLearning._dropconnect_keep_prob.

        Returns:
            A Tensor corresponding to the cross-entropy loss.
        """
        dropconnect_keep_prob = dropconnect_keep_prob if dropconnect_keep_prob is None else \
            self._dropconnect_keep_prob
        with tf.name_scope(name):
<<<<<<< HEAD
            dropconnect_keep_prob = maybe_first(dropconnect_keep_prob, self._dropconnect_keep_prob)
            dropprod_keep_prob = maybe_first(dropprod_keep_prob, self._dropprod_keep_prob)
            noise = maybe_first(noise, self._noise)
            batch_noise = maybe_first(batch_noise, self._batch_noise)
            value_gen = LogValue(
                dropconnect_keep_prob=dropconnect_keep_prob, dropprod_keep_prob=dropprod_keep_prob,
                noise=noise, inference_type=self._value_inference_type, batch_noise=batch_noise)
            log_prob_data_and_labels = value_gen.get_value(self._root)
            log_prob_data = self._log_likelihood(
                dropconnect_keep_prob=dropconnect_keep_prob,
                dropprod_keep_prob=dropprod_keep_prob,
                noise=noise, batch_noise=batch_noise)
            return -reduce_fn(log_prob_data_and_labels - log_prob_data)

    def mle_loss(self, name="MaximumLikelihoodLoss", reduce_fn=tf.reduce_mean,
                 dropconnect_keep_prob=None, dropprod_keep_prob=None, noise=None, batch_noise=None):
        """Returns the maximum (log) likelihood estimator loss function which corresponds to
        -log(p(X)) in the case of unsupervised learning or -log(p(X,Y)) in the case of supervised
=======
            log_prob_data_and_labels = LogValue(
                dropconnect_keep_prob=dropconnect_keep_prob).get_value(self._root)
            log_prob_data = self._log_likelihood(dropconnect_keep_prob=dropconnect_keep_prob)
            return -reduce_fn(log_prob_data_and_labels - log_prob_data)

    def negative_log_likelihood(self, name="NegativeLogLikelihood", reduce_fn=tf.reduce_mean,
                                dropconnect_keep_prob=None):
        """Returns the maximum (log) likelihood estimate loss function which corresponds to
        -log(p(X)) in the case of unsupervised learning or -log(p(X,Y)) in the case of supservised
>>>>>>> 78c2d143
        learning.

        Args:
            name (str): The name for the name scope to use
            reduce_fn (function): An function that returns an operation that reduces the losses for 
                all samples to a scalar.
            dropconnect_keep_prob (float or Tensor): Keep probability for dropconnect, will
                override the value of GDLearning._dropconnect_keep_prob.
        Returns:
            A Tensor corresponding to the MLE loss
        """
        with tf.name_scope(name):
            dropconnect_keep_prob = maybe_first(dropconnect_keep_prob, self._dropconnect_keep_prob)
            dropprod_keep_prob = maybe_first(dropprod_keep_prob, self._dropprod_keep_prob)
            noise = maybe_first(noise, self._noise)
            batch_noise = maybe_first(batch_noise, self._batch_noise)
            value_gen = LogValue(
                dropconnect_keep_prob=dropconnect_keep_prob,
                dropprod_keep_prob=dropprod_keep_prob,
                noise=noise, batch_noise=batch_noise,
                inference_type=self._value_inference_type)
            if self._learning_task_type == LearningTaskType.UNSUPERVISED:
                if self._root.ivs is not None:
                    likelihood = self._log_likelihood(
                        dropconnect_keep_prob=dropconnect_keep_prob,
                        dropprod_keep_prob=dropprod_keep_prob,
                        noise=noise, batch_noise=batch_noise)
                else:
                    likelihood = value_gen.get_value(self._root)
            elif self._root.ivs is None:
                raise StructureError("Root should have IVs node when doing supervised learning.")
            else:
                likelihood = value_gen.get_value(self._root)
            return -reduce_fn(likelihood)

    def confidence_penalty_loss(
            self, confidence_penalty_coeff=None, dropconnect_keep_prob=None, 
            dropprod_keep_prob=None, noise=None, name="ConfidencePenalty", batch_noise=None):
        self.__logger.debug1("Assembling confidence penalty loss")
        with tf.name_scope(name):
            confidence_penalty_coeff = maybe_first(
                confidence_penalty_coeff, self._confidence_penalty_coeff)
            dropconnect_keep_prob = maybe_first(dropconnect_keep_prob, self._dropconnect_keep_prob)
            dropprod_keep_prob = maybe_first(dropprod_keep_prob, self._dropprod_keep_prob)
            noise = maybe_first(noise, self._noise)
            batch_noise = maybe_first(batch_noise, self._batch_noise)

            value_gen = LogValue(
                dropprod_keep_prob=dropprod_keep_prob, dropconnect_keep_prob=dropconnect_keep_prob,
                noise=noise, inference_type=self._value_inference_type, batch_noise=batch_noise)
            if len(self._root.values) > 1:
                sub_spns = Concat(*self._root.values)
            else:
                sub_spns = self._root.values[0].node
            weight_value = value_gen.get_value(self._root.weights.node)
            sub_spn_value = value_gen.get_value(sub_spns)
            log_p_joint_xy = sub_spn_value + weight_value
            log_p_x = self._log_likelihood(
                dropconnect_keep_prob=dropconnect_keep_prob, dropprod_keep_prob=dropprod_keep_prob,
                noise=noise, batch_noise=batch_noise)
            # Confidences
            log_p_y_given_x = log_p_joint_xy - log_p_x
            negative_entropy = tf.reduce_mean(tf.reduce_sum(
                log_p_y_given_x * tf.exp(log_p_y_given_x), axis=-1))
            return confidence_penalty_coeff * negative_entropy

    def _log_likelihood(self, learning_task_type=None, dropconnect_keep_prob=None,
                        dropprod_keep_prob=None, noise=None, batch_noise=None):
        """Computes log(p(X)) by creating a copy of the root node without IVs. Also turns off
        dropconnect at the root if necessary.

        Returns:
            A Tensor of shape [batch, 1] corresponding to the log likelihood of the data.
        """
        marginalizing_root = self._marginalizing_root or Sum(
            *self._root.values, weights=self._root.weights)
        learning_task_type = learning_task_type or self._learning_task_type
        dropconnect_keep_prob = dropconnect_keep_prob or self._dropconnect_keep_prob
        dropprod_keep_prob = dropprod_keep_prob or self._dropprod_keep_prob
        batch_noise = maybe_first(batch_noise, self._batch_noise)
        noise = maybe_first(noise, self._noise)
        if self._turn_off_dropconnect_root(dropconnect_keep_prob, learning_task_type):
            marginalizing_root.set_dropconnect_keep_prob(1.0)
        return LogValue(
            dropconnect_keep_prob=dropconnect_keep_prob,
            dropprod_keep_prob=dropprod_keep_prob,
            noise=noise, batch_noise=batch_noise,
            inference_type=self._value_inference_type).get_value(marginalizing_root)

    def regularization_loss(self, name="Regularization"):
        """Adds regularization to the weight nodes. This can be either L1 or L2 or both, depending
        on what is specified at instantiation of GDLearning.

        Returns:
            A Tensor computing the total regularization loss.
        """

        def _enable(c):
            return c is not None and c != 0.0

        with tf.name_scope(name):
            losses = []

            def regularize_node(node):
                if isinstance(node, LocationScaleLeaf):
                    if _enable(self._gauss_regularize_coeff):
                        losses.append(self._gauss_regularize_coeff * tf.negative(
                            tf.reduce_sum(node.entropy())))
                    if _enable(self._gauss_kl_coeff):
                        losses.append(self._gauss_kl_coeff * tf.reduce_sum(node.kl_divergence(
                            tfd.Normal(loc=node.loc_variable, scale=1.0))))
                    if _enable(self._gauss_ce_coeff):
                        losses.append(self._gauss_ce_coeff * tf.reduce_sum(node.cross_entropy(
                            tfd.Normal(loc=node.loc_variable, scale=1.0))))

                if isinstance(node, Weights):
                    linear_w = tf.exp(node.variable) if node.log else node.variable
                    if _enable(self._l1_regularize_coeff):
                        losses.append(
                            self._l1_regularize_coeff * tf.reduce_sum(tf.abs(linear_w)))
                    if _enable(self._l2_regularize_coeff):
                        losses.append(
                            self._l2_regularize_coeff * tf.reduce_sum(tf.square(linear_w)))
                    if _enable(self._entropy_regularize_coeff):
                        if node.log:
                            losses.append(
                                self._entropy_regularize_coeff *
                                -tf.reduce_sum(node.variable * linear_w))
                        else:
                            losses.append(self._entropy_regularize_coeff *
                                          -tf.reduce_sum(linear_w * tf.log(
                                              node.variable + 1e-8)))

            traverse_graph(self._root, fun=regularize_node)
            return tf.add_n(losses) if losses else tf.constant(0.0)

    @staticmethod
    def _turn_off_dropconnect_root(dropconnect_keep_prob, learning_task_type):
        """Determines whether to turn off dropconnect for the root node. """
        return dropconnect_keep_prob is not None and \
            (not isinstance(dropconnect_keep_prob, (int, float)) or dropconnect_keep_prob == 1.0) \
            and learning_task_type == LearningTaskType.SUPERVISED
<|MERGE_RESOLUTION|>--- conflicted
+++ resolved
@@ -11,13 +11,8 @@
 from libspn.exceptions import StructureError
 from libspn.learning.type import LearningTaskType
 from libspn.learning.type import LearningMethodType
-<<<<<<< HEAD
-from libspn.learning.type import GradientType
 from libspn.graph.distribution import LocationScaleLeaf
 from libspn.graph.weights import Weights
-=======
-from libspn.graph.distribution import GaussianLeaf
->>>>>>> 78c2d143
 from libspn.graph.sum import Sum
 from libspn.graph.concat import Concat
 from libspn.log import get_logger
@@ -49,18 +44,13 @@
                  dropprod_keep_prob=None, noise=None,
                  learning_task_type=LearningTaskType.SUPERVISED,
                  learning_method=LearningMethodType.DISCRIMINATIVE,
-<<<<<<< HEAD
-                 gradient_type=GradientType.SOFT, learning_rate=1e-4, marginalizing_root=None,
+                 learning_rate=1e-4, marginalizing_root=None,
                  name="GDLearning", l1_regularize_coeff=None, l2_regularize_coeff=None,
                  confidence_penalty_coeff=None,
                  entropy_regularize_coeff=None,
                  gauss_regularize_coeff=None, gauss_kl_coeff=None, gauss_ce_coeff=None,
-                 batch_noise=None,
+                 batch_noise=None, optimizer=None, value=None,
                  linear_w_minimum=1e-2):
-=======
-                 marginalizing_root=None, name="GDLearning", l1_regularize_coeff=None,
-                 l2_regularize_coeff=None, optimizer=None):
->>>>>>> 78c2d143
 
         if learning_task_type == LearningTaskType.UNSUPERVISED and \
                 learning_method == LearningMethodType.DISCRIMINATIVE:
@@ -73,21 +63,9 @@
             if self._marginalizing_root is not None:
                 self._marginalizing_root.set_dropconnect_keep_prob(1.0)
 
-<<<<<<< HEAD
         self.__logger.debug1("Dropconnect malfunctioning {}".format(dropconnect_keep_prob))
         self._learning_rate = learning_rate
-=======
-        if value is not None and isinstance(value, LogValue):
-            self._log_value = value
-        else:
-            if value is not None:
-                GDLearning.__logger.warn(
-                    "{}: Value instance is ignored since the current implementation does "
-                    "not support gradients with non-log inference. Using a LogValue instance "
-                    "instead.".format(name))
-            self._log_value = LogValue(
-                value_inference_type, dropconnect_keep_prob=dropconnect_keep_prob)
->>>>>>> 78c2d143
+        self._optimizer = optimizer
         self._learning_task_type = learning_task_type
         self._learning_method = learning_method
         self._l1_regularize_coeff = l1_regularize_coeff
@@ -98,62 +76,21 @@
         self._gauss_regularize_coeff = gauss_regularize_coeff
         self._confidence_penalty_coeff = confidence_penalty_coeff
         self._dropconnect_keep_prob = dropconnect_keep_prob
-<<<<<<< HEAD
         self._dropprod_keep_prob = dropprod_keep_prob
         self._batch_noise = batch_noise
-        self._gradient_type = gradient_type
         self._value_inference_type = value_inference_type
         self._name = name
         self._noise = noise
         self._linear_w_minimum = linear_w_minimum
 
-    def loss(self, learning_method=None, dropconnect_keep_prob=None, dropprod_keep_prob=None,
-             noise=None, batch_noise=None, reduce_fn=tf.reduce_mean):
-        """Assembles main objective operations. In case of generative learning it will select 
-        the MLE objective, whereas in discriminative learning it selects the cross entropy.
-        
-        Args:
-            learning_method (LearningMethodType): The learning method (can be either generative 
-                or discriminative).
-            dropconnect_keep_prob (float or Tensor): The dropconnect keep probability to use. 
-                Overrides the value of GDLearning._dropconnect_keep_prob
-            
-        Returns:
-            An operation to compute the main loss function.
-        """
-        learning_method = learning_method or self._learning_method
-        if learning_method == LearningMethodType.GENERATIVE:
-            return self.mle_loss(
-                dropconnect_keep_prob=dropconnect_keep_prob, dropprod_keep_prob=dropprod_keep_prob,
-                noise=noise, batch_noise=batch_noise, reduce_fn=reduce_fn)
-        return self.cross_entropy_loss(
-            dropconnect_keep_prob=dropconnect_keep_prob, dropprod_keep_prob=dropprod_keep_prob,
-            noise=noise, batch_noise=batch_noise, reduce_fn=reduce_fn)
-
-    def learn(self, loss=None, gradient_type=None, optimizer=tf.train.GradientDescentOptimizer,
-              name="LearnGD"):
-=======
-        self._optimizer = optimizer
-        self._name = name
-
     def learn(self, loss=None, optimizer=None, post_gradient_ops=True):
->>>>>>> 78c2d143
         """Assemble TF operations performing GD learning of the SPN. This includes setting up
         the loss function (with regularization), setting up the optimizer and setting up
         post gradient-update ops.
 
-<<<<<<< HEAD
         Args:
             loss (Tensor): The operation corresponding to the loss to minimize.
             optimizer (tf.train.Optimizer): A TensorFlow optimizer to use for minimizing the loss.
-            gradient_type (GradientType): The type of gradients to use for backpropagation, can be
-                either soft (effectively viewing sum nodes as weighted sums) or hard (effectively
-                viewing sum nodes as weighted maxes). Soft and hard correspond to GradientType.SOFT
-                and GradientType.HARD, respectively.
-=======
-        loss (Tensor): The operation corresponding to the loss to minimize.
-        optimizer (tf.train.Optimizer): A TensorFlow optimizer to use for minimizing the loss.
->>>>>>> 78c2d143
 
         Returns:
             A tuple of grouped update Ops and a loss Op.
@@ -165,24 +102,6 @@
 
         # If a loss function is not provided, define the loss function based
         # on learning-type and learning-method
-<<<<<<< HEAD
-        with tf.name_scope(name):
-            with tf.name_scope("Loss"):
-                loss = loss or self.loss()
-                reg_coeffs = [self._l1_regularize_coeff, self._l2_regularize_coeff,
-                              self._entropy_regularize_coeff, self._gauss_ce_coeff,
-                              self._gauss_kl_coeff, self._gauss_regularize_coeff]
-                if any(c is not None for c in reg_coeffs) and any(c != 0.0 for c in reg_coeffs):
-                    loss += self.regularization_loss()
-                if self._confidence_penalty_coeff is not None and \
-                        self._confidence_penalty_coeff != 0.0:
-                    loss += self.confidence_penalty_loss()
-
-            # Assemble TF ops for optimizing and weights normalization
-            with tf.name_scope("ParameterUpdate"):
-                minimize = optimizer(self._learning_rate).minimize(loss=loss)
-                return self.post_gradient_update(minimize), loss
-=======
         with tf.name_scope("Loss"):
             if loss is None:
                 loss = (
@@ -202,7 +121,6 @@
                 return self.post_gradient_update(minimize), loss
             else:
                 return minimize, loss
->>>>>>> 78c2d143
 
     def post_gradient_update(self, update_op):
         """Constructs post-parameter update ops such as normalization of weights and clipping of
@@ -234,14 +152,9 @@
                     traverse_graph(self._root, fun=fun)
             return tf.group(*weight_norm_ops, name="weight_norm")
 
-<<<<<<< HEAD
     def cross_entropy_loss(self, name="CrossEntropyLoss", reduce_fn=tf.reduce_mean,
                            dropconnect_keep_prob=None, dropprod_keep_prob=None, noise=None,
                            batch_noise=None):
-=======
-    def cross_entropy_loss(self, name="CrossEntropy", reduce_fn=tf.reduce_mean,
-                           dropconnect_keep_prob=None):
->>>>>>> 78c2d143
         """Sets up the cross entropy loss, which is equivalent to -log(p(Y|X)).
 
         Args:
@@ -253,10 +166,7 @@
         Returns:
             A Tensor corresponding to the cross-entropy loss.
         """
-        dropconnect_keep_prob = dropconnect_keep_prob if dropconnect_keep_prob is None else \
-            self._dropconnect_keep_prob
         with tf.name_scope(name):
-<<<<<<< HEAD
             dropconnect_keep_prob = maybe_first(dropconnect_keep_prob, self._dropconnect_keep_prob)
             dropprod_keep_prob = maybe_first(dropprod_keep_prob, self._dropprod_keep_prob)
             noise = maybe_first(noise, self._noise)
@@ -271,26 +181,15 @@
                 noise=noise, batch_noise=batch_noise)
             return -reduce_fn(log_prob_data_and_labels - log_prob_data)
 
-    def mle_loss(self, name="MaximumLikelihoodLoss", reduce_fn=tf.reduce_mean,
+    def negative_log_likelihood(self, name="NegativeLogLikelihood", reduce_fn=tf.reduce_mean,
                  dropconnect_keep_prob=None, dropprod_keep_prob=None, noise=None, batch_noise=None):
-        """Returns the maximum (log) likelihood estimator loss function which corresponds to
-        -log(p(X)) in the case of unsupervised learning or -log(p(X,Y)) in the case of supervised
-=======
-            log_prob_data_and_labels = LogValue(
-                dropconnect_keep_prob=dropconnect_keep_prob).get_value(self._root)
-            log_prob_data = self._log_likelihood(dropconnect_keep_prob=dropconnect_keep_prob)
-            return -reduce_fn(log_prob_data_and_labels - log_prob_data)
-
-    def negative_log_likelihood(self, name="NegativeLogLikelihood", reduce_fn=tf.reduce_mean,
-                                dropconnect_keep_prob=None):
         """Returns the maximum (log) likelihood estimate loss function which corresponds to
         -log(p(X)) in the case of unsupervised learning or -log(p(X,Y)) in the case of supservised
->>>>>>> 78c2d143
         learning.
 
         Args:
             name (str): The name for the name scope to use
-            reduce_fn (function): An function that returns an operation that reduces the losses for 
+            reduce_fn (function): An function that returns an operation that reduces the losses for
                 all samples to a scalar.
             dropconnect_keep_prob (float or Tensor): Keep probability for dropconnect, will
                 override the value of GDLearning._dropconnect_keep_prob.
@@ -322,7 +221,7 @@
             return -reduce_fn(likelihood)
 
     def confidence_penalty_loss(
-            self, confidence_penalty_coeff=None, dropconnect_keep_prob=None, 
+            self, confidence_penalty_coeff=None, dropconnect_keep_prob=None,
             dropprod_keep_prob=None, noise=None, name="ConfidencePenalty", batch_noise=None):
         self.__logger.debug1("Assembling confidence penalty loss")
         with tf.name_scope(name):
