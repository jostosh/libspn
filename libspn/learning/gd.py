# ------------------------------------------------------------------------
# Copyright (C) 2016-2017 Andrzej Pronobis - All Rights Reserved
#
# This file is part of LibSPN. Unauthorized use or copying of this file,
# via any medium is strictly prohibited. Proprietary and confidential.
# ------------------------------------------------------------------------

import tensorflow as tf
from libspn.inference.value import Value, LogValue
from libspn.graph.algorithms import traverse_graph
<<<<<<< HEAD
from libspn.learning.type import LearningType
from libspn.learning.type import LearningInferenceType
from libspn import conf
from libspn.graph.distribution import NormalLeaf
=======
from libspn.exceptions import StructureError
from libspn.learning.type import LearningTaskType
from libspn.learning.type import LearningMethodType
from libspn.learning.type import GradientType
from libspn.graph.distribution import GaussianLeaf
from libspn.graph.weights import Weights
from libspn.graph.sum import Sum
from libspn.graph.concat import Concat
from libspn.log import get_logger
from libspn.utils import maybe_first
import tensorflow.contrib.distributions as tfd
>>>>>>> 88819899


class GDLearning:
    """Assembles TF operations performing Gradient Descent learning of an SPN.

    Args:
        value_inference_type (InferenceType): The inference type used during the
            upwards pass through the SPN. Ignored if ``mpe_path`` is given.
        learning_rate (float): Learning rate parameter used for updating SPN weights.
        learning_task_type (LearningTaskType): Learning type used while learning.
        learning_method (LearningMethodType): Learning method type, can be either generative
            (LearningMethodType.GENERATIVE) or discriminative (LearningMethodType.DISCRIMINATIVE).
        gradient_type (GradientType): The type of gradients to use for backpropagation, can be
            either soft (effectively viewing sum nodes as weighted sums) or hard (effectively
            viewing sum nodes as weighted maxes). Soft and hard correspond to GradientType.SOFT
            and GradientType.HARD, respectively.
        marginalizing_root (Sum, ParSums, SumsLayer): A sum node without IVs attached to it (or
            IVs with a fixed no-evidence feed). If it is omitted here, the node will constructed
            internally once needed.
        name (str): The name given to this instance of GDLearning.
        l1_regularize_coeff (float or Tensor): The L1 regularization coefficient.
        l2_regularize_coeff (float or Tensor): The L2 regularization coefficient.
    """

    __logger = get_logger()

    def __init__(self, root, value_inference_type=None, dropconnect_keep_prob=None,
                 dropprod_keep_prob=None, noise=None,
                 learning_task_type=LearningTaskType.SUPERVISED,
                 learning_method=LearningMethodType.DISCRIMINATIVE,
                 gradient_type=GradientType.SOFT, learning_rate=1e-4, marginalizing_root=None,
                 name="GDLearning", l1_regularize_coeff=None, l2_regularize_coeff=None,
                 confidence_penalty_coeff=None,
                 entropy_regularize_coeff=None,
                 gauss_regularize_coeff=None, gauss_kl_coeff=None, gauss_ce_coeff=None,
                 batch_noise=None,
                 linear_w_minimum=1e-2):

        if learning_task_type == LearningTaskType.UNSUPERVISED and \
                learning_method == LearningMethodType.DISCRIMINATIVE:
            raise ValueError("It is not possible to do unsupervised learning discriminatively.")

        self._root = root
        self._marginalizing_root = marginalizing_root
        if self._turn_off_dropconnect_root(dropconnect_keep_prob, learning_task_type):
            self._root.set_dropconnect_keep_prob(1.0)
            if self._marginalizing_root is not None:
                self._marginalizing_root.set_dropconnect_keep_prob(1.0)

        self.__logger.debug1("Dropconnect malfunctioning {}".format(dropconnect_keep_prob))
        self._learning_rate = learning_rate
        self._learning_task_type = learning_task_type
        self._learning_method = learning_method
        self._l1_regularize_coeff = l1_regularize_coeff
        self._l2_regularize_coeff = l2_regularize_coeff
        self._gauss_kl_coeff = gauss_kl_coeff
        self._gauss_ce_coeff = gauss_ce_coeff
        self._entropy_regularize_coeff = entropy_regularize_coeff
        self._gauss_regularize_coeff = gauss_regularize_coeff
        self._confidence_penalty_coeff = confidence_penalty_coeff
        self._dropconnect_keep_prob = dropconnect_keep_prob
        self._dropprod_keep_prob = dropprod_keep_prob
        self._batch_noise = batch_noise
        self._gradient_type = gradient_type
        self._value_inference_type = value_inference_type
        self._name = name
        self._noise = noise
        self._linear_w_minimum = linear_w_minimum

    def loss(self, learning_method=None, dropconnect_keep_prob=None, dropprod_keep_prob=None,
             noise=None, batch_noise=None, reduce_fn=tf.reduce_mean):
        """Assembles main objective operations. In case of generative learning it will select 
        the MLE objective, whereas in discriminative learning it selects the cross entropy.
        
        Args:
            learning_method (LearningMethodType): The learning method (can be either generative 
                or discriminative).
            dropconnect_keep_prob (float or Tensor): The dropconnect keep probability to use. 
                Overrides the value of GDLearning._dropconnect_keep_prob
            
        Returns:
            An operation to compute the main loss function.
        """
        learning_method = learning_method or self._learning_method
        if learning_method == LearningMethodType.GENERATIVE:
            return self.mle_loss(
                dropconnect_keep_prob=dropconnect_keep_prob, dropprod_keep_prob=dropprod_keep_prob,
                noise=noise, batch_noise=batch_noise, reduce_fn=reduce_fn)
        return self.cross_entropy_loss(
            dropconnect_keep_prob=dropconnect_keep_prob, dropprod_keep_prob=dropprod_keep_prob,
            noise=noise, batch_noise=batch_noise, reduce_fn=reduce_fn)

    def learn(self, loss=None, gradient_type=None, optimizer=tf.train.GradientDescentOptimizer,
              name="LearnGD"):
        """Assemble TF operations performing GD learning of the SPN. This includes setting up
        the loss function (with regularization), setting up the optimizer and setting up
        post gradient-update ops.

        Args:
            loss (Tensor): The operation corresponding to the loss to minimize.
            optimizer (tf.train.Optimizer): A TensorFlow optimizer to use for minimizing the loss.
            gradient_type (GradientType): The type of gradients to use for backpropagation, can be
                either soft (effectively viewing sum nodes as weighted sums) or hard (effectively
                viewing sum nodes as weighted maxes). Soft and hard correspond to GradientType.SOFT
                and GradientType.HARD, respectively.

        Returns:
            A grouped operation that (i) updates the parameters using gradient descent, (ii)
            projects new weights onto the probability simplex and (iii) clips new variances of
            GaussianLeaf nodes.
        """
        if self._learning_task_type == LearningTaskType.SUPERVISED and self._root.ivs is None:
            raise StructureError(
                "{}: the SPN rooted at {} does not have a latent IVs node, so cannot setup "
                "conditional class probabilities.".format(self._name, self._root))

        # Traverse the graph and set gradient-type for all OpNodes
        self._root.set_gradient_types(gradient_type or self._gradient_type)

        # If a loss function is not provided, define the loss function based
        # on learning-type and learning-method
        with tf.name_scope(name):
            with tf.name_scope("Loss"):
                loss = loss or self.loss()
                reg_coeffs = [self._l1_regularize_coeff, self._l2_regularize_coeff,
                              self._entropy_regularize_coeff, self._gauss_ce_coeff,
                              self._gauss_kl_coeff, self._gauss_regularize_coeff]
                if any(c is not None for c in reg_coeffs) and any(c != 0.0 for c in reg_coeffs):
                    loss += self.regularization_loss()
                if self._confidence_penalty_coeff is not None and \
                        self._confidence_penalty_coeff != 0.0:
                    loss += self.confidence_penalty_loss()

            # Assemble TF ops for optimizing and weights normalization
            with tf.name_scope("ParameterUpdate"):
                minimize = optimizer(self._learning_rate).minimize(loss=loss)
                return self.post_gradient_update(minimize), loss

    def post_gradient_update(self, update_op):
        """Constructs post-parameter update ops such as normalization of weights and clipping of
        scale parameters of GaussianLeaf nodes.

        Args:
            update_op (Tensor): A Tensor corresponding to the parameter update.

        Returns:
            An updated operation where the post-processing has been ensured by TensorFlow's control
            flow mechanisms.
        """
        with tf.name_scope("PostGradientUpdate"):

            # After applying gradients to weights, normalize weights
            with tf.control_dependencies([update_op]):
                weight_norm_ops = []

                def fun(node):
                    if node.is_param:
                        weight_norm_ops.append(
                            node.normalize(linear_w_minimum=self._linear_w_minimum))

<<<<<<< HEAD
                    if isinstance(node, NormalLeaf) and node.learn_distribution_parameters:
=======
                    if isinstance(node, GaussianLeaf) and node.learn_distribution_parameters and \
                            not node._kwamy:
>>>>>>> 88819899
                        weight_norm_ops.append(tf.assign(node.scale_variable, tf.maximum(
                            node.scale_variable, node._min_stddev)))

                with tf.name_scope("WeightNormalization"):
                    traverse_graph(self._root, fun=fun)
            return tf.group(*weight_norm_ops, name="weight_norm")

<<<<<<< HEAD
    def _create_accumulators(self):
        def fun(node):
            if node.is_param:
                with tf.name_scope(node.name) as scope:
                    accum = tf.Variable(tf.zeros_like(node.variable, dtype=conf.dtype),
                                        dtype=conf.dtype, collections=['gd_accumulators'])
                    param_node = GDLearning.ParamNode(node=node, accum=accum,
                                                      name_scope=scope)
                    self._param_nodes.append(param_node)
                    self._grads_and_vars.append((accum, node.variable))

            if isinstance(node, NormalLeaf) and node.learn_distribution_parameters:
                with tf.name_scope(node.name) as scope:
                    mean_grad_accum = tf.Variable(
                        tf.zeros_like(node.loc_variable, dtype=conf.dtype),
                        dtype=conf.dtype, collections=['gd_accumulators'])
                    variance_grad_accum = tf.Variable(
                        tf.zeros_like(node.scale_variable, dtype=conf.dtype),
                        dtype=conf.dtype, collections=['gd_accumulators'])
                    gauss_leaf_node = GDLearning.GaussianLeafNode(
                        node=node, mean_grad=mean_grad_accum, var_grad=variance_grad_accum,
                        name_scope=scope)
                    self._gaussian_leaf_nodes.append(gauss_leaf_node)

        self._param_nodes = []
        self._grads_and_vars = []
        self._gaussian_leaf_nodes = []
        with tf.name_scope(self._name_scope):
            traverse_graph(self._root, fun=fun)

    def learn(self, loss=None, optimizer=tf.train.AdamOptimizer):
        with tf.name_scope(self._name_scope):
            reset_accum = self.reset_accumulators()

            with tf.control_dependencies([reset_accum]):
                accum_op = self.accumulate_updates()

            with tf.control_dependencies([accum_op]):
                return self.update_spn(optimizer)
=======
    def cross_entropy_loss(self, name="CrossEntropyLoss", reduce_fn=tf.reduce_mean,
                           dropconnect_keep_prob=None, dropprod_keep_prob=None, noise=None,
                           batch_noise=None):
        """Sets up the cross entropy loss, which is equivalent to -log(p(Y|X)).

        Args:
            name (str): Name of the name scope for the Ops defined here
            reduce_fn (Op): An operation that reduces the losses for all samples to a scalar.
            dropconnect_keep_prob (float or Tensor): Keep probability for dropconnect, will
                override the value of GDLearning._dropconnect_keep_prob.

        Returns:
            A Tensor corresponding to the cross-entropy loss.
        """
        with tf.name_scope(name):
            dropconnect_keep_prob = maybe_first(dropconnect_keep_prob, self._dropconnect_keep_prob)
            dropprod_keep_prob = maybe_first(dropprod_keep_prob, self._dropprod_keep_prob)
            noise = maybe_first(noise, self._noise)
            batch_noise = maybe_first(batch_noise, self._batch_noise)
            value_gen = LogValue(
                dropconnect_keep_prob=dropconnect_keep_prob, dropprod_keep_prob=dropprod_keep_prob,
                noise=noise, inference_type=self._value_inference_type, batch_noise=batch_noise)
            log_prob_data_and_labels = value_gen.get_value(self._root)
            log_prob_data = self._log_likelihood(
                dropconnect_keep_prob=dropconnect_keep_prob,
                dropprod_keep_prob=dropprod_keep_prob,
                noise=noise, batch_noise=batch_noise)
            return -reduce_fn(log_prob_data_and_labels - log_prob_data)

    def mle_loss(self, name="MaximumLikelihoodLoss", reduce_fn=tf.reduce_mean,
                 dropconnect_keep_prob=None, dropprod_keep_prob=None, noise=None, batch_noise=None):
        """Returns the maximum (log) likelihood estimator loss function which corresponds to
        -log(p(X)) in the case of unsupervised learning or -log(p(X,Y)) in the case of supervised
        learning.

        Args:
            name (str): The name for the name scope to use
            reduce_fn (function): An function that returns an operation that reduces the losses for 
                all samples to a scalar.
            dropconnect_keep_prob (float or Tensor): Keep probability for dropconnect, will
                override the value of GDLearning._dropconnect_keep_prob.
        Returns:
            A Tensor corresponding to the MLE loss
        """
        with tf.name_scope(name):
            dropconnect_keep_prob = maybe_first(dropconnect_keep_prob, self._dropconnect_keep_prob)
            dropprod_keep_prob = maybe_first(dropprod_keep_prob, self._dropprod_keep_prob)
            noise = maybe_first(noise, self._noise)
            batch_noise = maybe_first(batch_noise, self._batch_noise)
            value_gen = LogValue(
                dropconnect_keep_prob=dropconnect_keep_prob,
                dropprod_keep_prob=dropprod_keep_prob,
                noise=noise, batch_noise=batch_noise,
                inference_type=self._value_inference_type)
            if self._learning_task_type == LearningTaskType.UNSUPERVISED:
                if self._root.ivs is not None:
                    likelihood = self._log_likelihood(
                        dropconnect_keep_prob=dropconnect_keep_prob,
                        dropprod_keep_prob=dropprod_keep_prob,
                        noise=noise, batch_noise=batch_noise)
                else:
                    likelihood = value_gen.get_value(self._root)
            elif self._root.ivs is None:
                raise StructureError("Root should have IVs node when doing supervised learning.")
            else:
                likelihood = value_gen.get_value(self._root)
            return -reduce_fn(likelihood)

    def confidence_penalty_loss(
            self, confidence_penalty_coeff=None, dropconnect_keep_prob=None, 
            dropprod_keep_prob=None, noise=None, name="ConfidencePenalty", batch_noise=None):
        self.__logger.debug1("Assembling confidence penalty loss")
        with tf.name_scope(name):
            confidence_penalty_coeff = maybe_first(
                confidence_penalty_coeff, self._confidence_penalty_coeff)
            dropconnect_keep_prob = maybe_first(dropconnect_keep_prob, self._dropconnect_keep_prob)
            dropprod_keep_prob = maybe_first(dropprod_keep_prob, self._dropprod_keep_prob)
            noise = maybe_first(noise, self._noise)
            batch_noise = maybe_first(batch_noise, self._batch_noise)

            value_gen = LogValue(
                dropprod_keep_prob=dropprod_keep_prob, dropconnect_keep_prob=dropconnect_keep_prob,
                noise=noise, inference_type=self._value_inference_type, batch_noise=batch_noise)
            if len(self._root.values) > 1:
                sub_spns = Concat(*self._root.values)
            else:
                sub_spns = self._root.values[0].node
            weight_value = value_gen.get_value(self._root.weights.node)
            sub_spn_value = value_gen.get_value(sub_spns)
            log_p_joint_xy = sub_spn_value + weight_value
            log_p_x = self._log_likelihood(
                dropconnect_keep_prob=dropconnect_keep_prob, dropprod_keep_prob=dropprod_keep_prob,
                noise=noise, batch_noise=batch_noise)
            # Confidences
            log_p_y_given_x = log_p_joint_xy - log_p_x
            negative_entropy = tf.reduce_mean(tf.reduce_sum(
                log_p_y_given_x * tf.exp(log_p_y_given_x), axis=-1))
            return confidence_penalty_coeff * negative_entropy

    def _log_likelihood(self, learning_task_type=None, dropconnect_keep_prob=None,
                        dropprod_keep_prob=None, noise=None, batch_noise=None):
        """Computes log(p(X)) by creating a copy of the root node without IVs. Also turns off
        dropconnect at the root if necessary.

        Returns:
            A Tensor of shape [batch, 1] corresponding to the log likelihood of the data.
        """
        marginalizing_root = self._marginalizing_root or Sum(
            *self._root.values, weights=self._root.weights)
        learning_task_type = learning_task_type or self._learning_task_type
        dropconnect_keep_prob = dropconnect_keep_prob or self._dropconnect_keep_prob
        dropprod_keep_prob = dropprod_keep_prob or self._dropprod_keep_prob
        batch_noise = maybe_first(batch_noise, self._batch_noise)
        noise = maybe_first(noise, self._noise)
        if self._turn_off_dropconnect_root(dropconnect_keep_prob, learning_task_type):
            marginalizing_root.set_dropconnect_keep_prob(1.0)
        return LogValue(
            dropconnect_keep_prob=dropconnect_keep_prob,
            dropprod_keep_prob=dropprod_keep_prob,
            noise=noise, batch_noise=batch_noise,
            inference_type=self._value_inference_type).get_value(marginalizing_root)

    def regularization_loss(self, name="Regularization"):
        """Adds regularization to the weight nodes. This can be either L1 or L2 or both, depending
        on what is specified at instantiation of GDLearning.

        Returns:
            A Tensor computing the total regularization loss.
        """

        def _enable(c):
            return c is not None and c != 0.0

        with tf.name_scope(name):
            losses = []

            def regularize_node(node):
                if isinstance(node, GaussianLeaf):
                    if _enable(self._gauss_regularize_coeff):
                        losses.append(self._gauss_regularize_coeff * tf.negative(
                            tf.reduce_sum(node.entropy())))
                    if _enable(self._gauss_kl_coeff):
                        losses.append(self._gauss_kl_coeff * tf.reduce_sum(node.kl_divergence(
                            tfd.Normal(loc=node.loc_variable, scale=1.0))))
                    if _enable(self._gauss_ce_coeff):
                        losses.append(self._gauss_ce_coeff * tf.reduce_sum(node.cross_entropy(
                            tfd.Normal(loc=node.loc_variable, scale=1.0))))

                if isinstance(node, Weights):
                    linear_w = tf.exp(node.variable) if node.log else node.variable
                    if _enable(self._l1_regularize_coeff):
                        losses.append(
                            self._l1_regularize_coeff * tf.reduce_sum(tf.abs(linear_w)))
                    if _enable(self._l2_regularize_coeff):
                        losses.append(
                            self._l2_regularize_coeff * tf.reduce_sum(tf.square(linear_w)))
                    if _enable(self._entropy_regularize_coeff):
                        if node.log:
                            losses.append(
                                self._entropy_regularize_coeff *
                                -tf.reduce_sum(node.variable * linear_w))
                        else:
                            losses.append(self._entropy_regularize_coeff *
                                          -tf.reduce_sum(linear_w * tf.log(
                                              node.variable + 1e-8)))

            traverse_graph(self._root, fun=regularize_node)
            return tf.add_n(losses) if losses else tf.constant(0.0)

    @staticmethod
    def _turn_off_dropconnect_root(dropconnect_keep_prob, learning_task_type):
        """Determines whether to turn off dropconnect for the root node. """
        return dropconnect_keep_prob is not None and \
            (not isinstance(dropconnect_keep_prob, (int, float)) or dropconnect_keep_prob == 1.0) \
            and learning_task_type == LearningTaskType.SUPERVISED
>>>>>>> 88819899
<|MERGE_RESOLUTION|>--- conflicted
+++ resolved
@@ -6,26 +6,19 @@
 # ------------------------------------------------------------------------
 
 import tensorflow as tf
-from libspn.inference.value import Value, LogValue
+from libspn.inference.value import LogValue
 from libspn.graph.algorithms import traverse_graph
-<<<<<<< HEAD
-from libspn.learning.type import LearningType
-from libspn.learning.type import LearningInferenceType
-from libspn import conf
-from libspn.graph.distribution import NormalLeaf
-=======
 from libspn.exceptions import StructureError
 from libspn.learning.type import LearningTaskType
 from libspn.learning.type import LearningMethodType
 from libspn.learning.type import GradientType
-from libspn.graph.distribution import GaussianLeaf
+from libspn.graph.distribution import NormalLeaf
 from libspn.graph.weights import Weights
 from libspn.graph.sum import Sum
 from libspn.graph.concat import Concat
 from libspn.log import get_logger
 from libspn.utils import maybe_first
 import tensorflow.contrib.distributions as tfd
->>>>>>> 88819899
 
 
 class GDLearning:
@@ -186,12 +179,7 @@
                         weight_norm_ops.append(
                             node.normalize(linear_w_minimum=self._linear_w_minimum))
 
-<<<<<<< HEAD
                     if isinstance(node, NormalLeaf) and node.learn_distribution_parameters:
-=======
-                    if isinstance(node, GaussianLeaf) and node.learn_distribution_parameters and \
-                            not node._kwamy:
->>>>>>> 88819899
                         weight_norm_ops.append(tf.assign(node.scale_variable, tf.maximum(
                             node.scale_variable, node._min_stddev)))
 
@@ -199,47 +187,6 @@
                     traverse_graph(self._root, fun=fun)
             return tf.group(*weight_norm_ops, name="weight_norm")
 
-<<<<<<< HEAD
-    def _create_accumulators(self):
-        def fun(node):
-            if node.is_param:
-                with tf.name_scope(node.name) as scope:
-                    accum = tf.Variable(tf.zeros_like(node.variable, dtype=conf.dtype),
-                                        dtype=conf.dtype, collections=['gd_accumulators'])
-                    param_node = GDLearning.ParamNode(node=node, accum=accum,
-                                                      name_scope=scope)
-                    self._param_nodes.append(param_node)
-                    self._grads_and_vars.append((accum, node.variable))
-
-            if isinstance(node, NormalLeaf) and node.learn_distribution_parameters:
-                with tf.name_scope(node.name) as scope:
-                    mean_grad_accum = tf.Variable(
-                        tf.zeros_like(node.loc_variable, dtype=conf.dtype),
-                        dtype=conf.dtype, collections=['gd_accumulators'])
-                    variance_grad_accum = tf.Variable(
-                        tf.zeros_like(node.scale_variable, dtype=conf.dtype),
-                        dtype=conf.dtype, collections=['gd_accumulators'])
-                    gauss_leaf_node = GDLearning.GaussianLeafNode(
-                        node=node, mean_grad=mean_grad_accum, var_grad=variance_grad_accum,
-                        name_scope=scope)
-                    self._gaussian_leaf_nodes.append(gauss_leaf_node)
-
-        self._param_nodes = []
-        self._grads_and_vars = []
-        self._gaussian_leaf_nodes = []
-        with tf.name_scope(self._name_scope):
-            traverse_graph(self._root, fun=fun)
-
-    def learn(self, loss=None, optimizer=tf.train.AdamOptimizer):
-        with tf.name_scope(self._name_scope):
-            reset_accum = self.reset_accumulators()
-
-            with tf.control_dependencies([reset_accum]):
-                accum_op = self.accumulate_updates()
-
-            with tf.control_dependencies([accum_op]):
-                return self.update_spn(optimizer)
-=======
     def cross_entropy_loss(self, name="CrossEntropyLoss", reduce_fn=tf.reduce_mean,
                            dropconnect_keep_prob=None, dropprod_keep_prob=None, noise=None,
                            batch_noise=None):
@@ -415,4 +362,3 @@
         return dropconnect_keep_prob is not None and \
             (not isinstance(dropconnect_keep_prob, (int, float)) or dropconnect_keep_prob == 1.0) \
             and learning_task_type == LearningTaskType.SUPERVISED
->>>>>>> 88819899
