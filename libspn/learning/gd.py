--- conflicted
+++ resolved
@@ -1,20 +1,8 @@
 import tensorflow as tf
-<<<<<<< HEAD
-=======
-from libspn.inference.value import LogValue
-from libspn.graph.algorithms import traverse_graph
-from libspn.exceptions import StructureError
-from libspn.learning.type import LearningTaskType
-from libspn.learning.type import LearningMethodType
-from libspn.graph.leaf.normal import NormalLeaf
-from libspn.graph.op.sum import Sum
-from libspn.log import get_logger
->>>>>>> 693561a4
 
 from libspn import BlockSum
 from libspn.graph.op.base_sum import BaseSum
 
-<<<<<<< HEAD
 from libspn.inference.value import LogValue
 from libspn.graph.algorithms import traverse_graph
 from libspn.exceptions import StructureError
@@ -25,8 +13,6 @@
 from libspn.log import get_logger
 
 
-=======
->>>>>>> 693561a4
 class GDLearning:
     """Assembles TF operations performing Gradient Descent learning of an SPN.
 
@@ -37,34 +23,19 @@
         learning_task_type (LearningTaskType): Learning type used while learning.
         learning_method (LearningMethodType): Learning method type, can be either generative
             (LearningMethodType.GENERATIVE) or discriminative (LearningMethodType.DISCRIMINATIVE).
-<<<<<<< HEAD
         marginalizing_root (Sum, ParallelSums, SumsLayer): A sum node without IndicatorLeafs attached to
-=======
-        marginalizing_root (Sum, ParSums, SumsLayer): A sum node without IndicatorLeafs attached to
->>>>>>> 693561a4
             it (or IndicatorLeafs with a fixed no-evidence feed). If it is omitted here, the node
             will constructed internally once needed.
         name (str): The name given to this instance of GDLearning.
-        l1_regularize_coeff (float or Tensor): The L1 regularization coefficient.
-        l2_regularize_coeff (float or Tensor): The L2 regularization coefficient.
     """
 
     __logger = get_logger()
 
-<<<<<<< HEAD
     def __init__(self, root, value=None, value_inference_type=None,
                  learning_task_type=LearningTaskType.SUPERVISED,
                  learning_method=LearningMethodType.DISCRIMINATIVE,
                  learning_rate=1e-4, marginalizing_root=None, name="GDLearning",
-                 l1_regularize_coeff=None, l2_regularize_coeff=None, global_step=None,
-                 linear_w_minimum=1e-2):
-=======
-    def __init__(self, root, value=None, value_inference_type=None, dropconnect_keep_prob=None,
-                 learning_task_type=LearningTaskType.SUPERVISED,
-                 learning_method=LearningMethodType.DISCRIMINATIVE,
-                 marginalizing_root=None, name="GDLearning", l1_regularize_coeff=None,
-                 l2_regularize_coeff=None, optimizer=None):
->>>>>>> 693561a4
+                 global_step=None, linear_w_minimum=1e-2):
 
         if learning_task_type == LearningTaskType.UNSUPERVISED and \
                 learning_method == LearningMethodType.DISCRIMINATIVE:
@@ -72,13 +43,6 @@
 
         self._root = root
         self._marginalizing_root = marginalizing_root
-<<<<<<< HEAD
-=======
-        if self._turn_off_dropconnect(dropconnect_keep_prob, learning_task_type):
-            self._root.set_dropconnect_keep_prob(1.0)
-            if self._marginalizing_root is not None:
-                self._marginalizing_root.set_dropconnect_keep_prob(1.0)
->>>>>>> 693561a4
 
         if value is not None and isinstance(value, LogValue):
             self._log_value = value
@@ -88,18 +52,10 @@
                     "{}: Value instance is ignored since the current implementation does "
                     "not support gradients with non-log inference. Using a LogValue instance "
                     "instead.".format(name))
-<<<<<<< HEAD
             self._log_value = LogValue(value_inference_type)
         self._learning_rate = learning_rate
-=======
-            self._log_value = LogValue(
-                value_inference_type, dropconnect_keep_prob=dropconnect_keep_prob)
->>>>>>> 693561a4
         self._learning_task_type = learning_task_type
         self._learning_method = learning_method
-        self._l1_regularize_coeff = l1_regularize_coeff
-        self._l2_regularize_coeff = l2_regularize_coeff
-<<<<<<< HEAD
         self._name = name
         self._global_step = global_step
         self._linear_w_minimum = linear_w_minimum
@@ -120,28 +76,15 @@
             return self.negative_log_likelihood(reduce_fn=reduce_fn)
         return self.cross_entropy_loss(reduce_fn=reduce_fn)
 
-    def learn(self, loss=None, gradient_type=None, optimizer=None, post_gradient_ops=True,
-              name="LearnGD"):
-=======
-        self._dropconnect_keep_prob = dropconnect_keep_prob
-        self._optimizer = optimizer
-        self._name = name
-
-    def learn(self, loss=None, optimizer=None, post_gradient_ops=True):
->>>>>>> 693561a4
+    def learn(self, loss=None, optimizer=None, post_gradient_ops=True, name="LearnGD"):
         """Assemble TF operations performing GD learning of the SPN. This includes setting up
         the loss function (with regularization), setting up the optimizer and setting up
         post gradient-update ops.
 
-<<<<<<< HEAD
         Args:
             loss (Tensor): The operation corresponding to the loss to minimize.
             optimizer (tf.train.Optimizer): A TensorFlow optimizer to use for minimizing the loss.
             post_gradient_ops (bool): Whether to use post-gradient ops such as normalization.
-=======
-        loss (Tensor): The operation corresponding to the loss to minimize.
-        optimizer (tf.train.Optimizer): A TensorFlow optimizer to use for minimizing the loss.
->>>>>>> 693561a4
 
         Returns:
             A tuple of grouped update Ops and a loss Op.
@@ -153,17 +96,13 @@
 
         # If a loss function is not provided, define the loss function based
         # on learning-type and learning-method
-<<<<<<< HEAD
         with tf.name_scope(name):
             with tf.name_scope("Loss"):
                 if loss is None:
-                    loss = (
-                        self.negative_log_likelihood() if self._learning_method == LearningMethodType.GENERATIVE else
-                        self.cross_entropy_loss()
-                    )
-                if self._l1_regularize_coeff is not None or self._l2_regularize_coeff is not None:
-                    loss += self.regularization_loss()
-
+                    if self._learning_method == LearningMethodType.GENERATIVE:
+                        loss = self.negative_log_likelihood()
+                    else:
+                        loss = self.cross_entropy_loss()
             # Assemble TF ops for optimizing and weights normalization
             with tf.name_scope("ParameterUpdate"):
                 minimize = optimizer.minimize(loss=loss)
@@ -171,27 +110,6 @@
                     return self.post_gradient_update(minimize), loss
                 else:
                     return minimize, loss
-=======
-        with tf.name_scope("Loss"):
-            if loss is None:
-                loss = (
-                    self.negative_log_likelihood() if self._learning_method == LearningMethodType.GENERATIVE else
-                    self.cross_entropy_loss()
-                )
-            if self._l1_regularize_coeff is not None or self._l2_regularize_coeff is not None:
-                loss += self.regularization_loss()
-
-        # Assemble TF ops for optimizing and weights normalization
-        optimizer = optimizer if optimizer is not None else self._optimizer
-        if optimizer is None:
-            raise ValueError("Did not specify GD optimizer")
-        with tf.name_scope("ParameterUpdate"):
-            minimize = optimizer.minimize(loss=loss)
-            if post_gradient_ops:
-                return self.post_gradient_update(minimize), loss
-            else:
-                return minimize, loss
->>>>>>> 693561a4
 
     def post_gradient_update(self, update_op):
         """Constructs post-parameter update ops such as normalization of weights and clipping of
@@ -212,173 +130,68 @@
 
                 def fun(node):
                     if node.is_param:
-<<<<<<< HEAD
                         weight_norm_ops.append(
                             node.normalize(linear_w_minimum=self._linear_w_minimum))
 
                     if isinstance(node, LocationScaleLeaf) and node._trainable_scale:
                         weight_norm_ops.append(tf.assign(node.scale_variable, tf.maximum(
                             node.scale_variable, node._min_scale)))
-=======
-                        weight_norm_ops.append(node.normalize())
-
-                    if isinstance(node, NormalLeaf) and node.learn_distribution_parameters:
-                        weight_norm_ops.append(tf.assign(node.scale_variable, tf.maximum(
-                            node.scale_variable, node._min_stddev)))
->>>>>>> 693561a4
 
                 with tf.name_scope("WeightNormalization"):
                     traverse_graph(self._root, fun=fun)
             return tf.group(*weight_norm_ops, name="weight_norm")
 
-<<<<<<< HEAD
     def cross_entropy_loss(self, name="CrossEntropy", reduce_fn=tf.reduce_mean):
-=======
-    def cross_entropy_loss(self, name="CrossEntropy", reduce_fn=tf.reduce_mean,
-                           dropconnect_keep_prob=None):
->>>>>>> 693561a4
         """Sets up the cross entropy loss, which is equivalent to -log(p(Y|X)).
 
         Args:
             name (str): Name of the name scope for the Ops defined here
             reduce_fn (Op): An operation that reduces the losses for all samples to a scalar.
-<<<<<<< HEAD
-=======
-            dropconnect_keep_prob (float or Tensor): Keep probability for dropconnect, will
-                override the value of GDLearning._dropconnect_keep_prob.
->>>>>>> 693561a4
 
         Returns:
             A Tensor corresponding to the cross-entropy loss.
         """
-<<<<<<< HEAD
         with tf.name_scope(name):
             log_prob_data_and_labels = LogValue().get_value(self._root)
             log_prob_data = self._log_likelihood()
             return -reduce_fn(log_prob_data_and_labels - log_prob_data)
 
     def negative_log_likelihood(self, name="NegativeLogLikelihood", reduce_fn=tf.reduce_mean):
-=======
-        dropconnect_keep_prob = dropconnect_keep_prob if dropconnect_keep_prob is None else \
-            self._dropconnect_keep_prob
-        with tf.name_scope(name):
-            log_prob_data_and_labels = LogValue(
-                dropconnect_keep_prob=dropconnect_keep_prob).get_value(self._root)
-            log_prob_data = self._log_likelihood(dropconnect_keep_prob=dropconnect_keep_prob)
-            return -reduce_fn(log_prob_data_and_labels - log_prob_data)
-
-    def negative_log_likelihood(self, name="NegativeLogLikelihood", reduce_fn=tf.reduce_mean,
-                                dropconnect_keep_prob=None):
->>>>>>> 693561a4
         """Returns the maximum (log) likelihood estimate loss function which corresponds to
         -log(p(X)) in the case of unsupervised learning or -log(p(X,Y)) in the case of supservised
         learning.
 
         Args:
             name (str): The name for the name scope to use
-<<<<<<< HEAD
             reduce_fn (function): An function that returns an operation that reduces the losses for
                 all samples to a scalar.
-=======
-            reduce_fn (Op): An operation that reduces the losses for all samples to a scalar.
-            dropconnect_keep_prob (float or Tensor): Keep probability for dropconnect, will
-                override the value of GDLearning._dropconnect_keep_prob.
->>>>>>> 693561a4
         Returns:
             A Tensor corresponding to the MLE loss
         """
         with tf.name_scope(name):
             if self._learning_task_type == LearningTaskType.UNSUPERVISED:
                 if self._root.latent_indicators is not None:
-<<<<<<< HEAD
                     likelihood = self._log_likelihood()
                 else:
                     likelihood = self._log_value.get_value(self._root)
             elif self._root.latent_indicators is None:
                 raise StructureError("Root should have latent indicator node when doing supervised "
                                      "learning.")
-=======
-                    likelihood = self._log_likelihood(dropconnect_keep_prob=dropconnect_keep_prob)
-                else:
-                    likelihood = self._log_value.get_value(self._root)
-            elif self._root.latent_indicators is None:
-                raise StructureError("Root should have IndicatorLeaf node when doing supervised "
-                                     "learning")
->>>>>>> 693561a4
             else:
                 likelihood = self._log_value.get_value(self._root)
             return -reduce_fn(likelihood)
 
-<<<<<<< HEAD
     def _log_likelihood(self):
         """Computes log(p(X)) by creating a copy of the root node without latent indicators.
-=======
-    def _log_likelihood(self, learning_task_type=None, dropconnect_keep_prob=None):
-        """Computes log(p(X)) by creating a copy of the root node without latent IndicatorLeafs.
-        Also turns off dropconnect at the root if necessary.
->>>>>>> 693561a4
 
         Returns:
             A Tensor of shape [batch, 1] corresponding to the log likelihood of the data.
         """
-<<<<<<< HEAD
         if isinstance(self._root, BaseSum):
             marginalizing_root = self._marginalizing_root or Sum(
                 *self._root.values, weights=self._root.weights)
         else:
             marginalizing_root = self._marginalizing_root or BlockSum(
                 self._root.values[0], weights=self._root.weights, num_sums_per_block=1)
-=======
-        marginalizing_root = self._marginalizing_root or Sum(
-            *self._root.values, weights=self._root.weights)
-        learning_task_type = learning_task_type or self._learning_task_type
-        dropconnect_keep_prob = dropconnect_keep_prob or self._dropconnect_keep_prob
-        if self._turn_off_dropconnect(dropconnect_keep_prob, learning_task_type):
-            marginalizing_root.set_dropconnect_keep_prob(1.0)
->>>>>>> 693561a4
         return self._log_value.get_value(marginalizing_root)
 
-    def regularization_loss(self, name="Regularization"):
-        """Adds regularization to the weight nodes. This can be either L1 or L2 or both, depending
-        on what is specified at instantiation of GDLearning.
-
-        Returns:
-<<<<<<< HEAD
-            A Tensor computing the total regularization loss.
-=======
-            A Tensor with the total regularization loss.
->>>>>>> 693561a4
-        """
-
-        with tf.name_scope(name):
-            losses = []
-
-            def regularize_node(node):
-                if node.is_param:
-                    if self._l1_regularize_coeff is not None:
-                        losses.append(
-                            self._l1_regularize_coeff * tf.reduce_sum(tf.abs(node.variable)))
-                    if self._l2_regularize_coeff is not None:
-                        losses.append(
-                            self._l2_regularize_coeff * tf.reduce_sum(tf.square(node.variable)))
-<<<<<<< HEAD
-
-            traverse_graph(self._root, fun=regularize_node)
-            return tf.add_n(losses) if losses else tf.constant(0.0)
-=======
-
-            traverse_graph(self._root, fun=regularize_node)
-            return tf.add_n(losses)
-
-    @staticmethod
-    def _turn_off_dropconnect(dropconnect_keep_prob, learning_task_type):
-        """Determines whether to turn off dropconnect for the root node. """
-        return dropconnect_keep_prob is not None and \
-            (not isinstance(dropconnect_keep_prob, (int, float)) or dropconnect_keep_prob == 1.0) \
-            and learning_task_type == LearningTaskType.SUPERVISED
-
-    @property
-    def value(self):
-        """Value or LogValue: Computed SPN values."""
-        return self._log_value
->>>>>>> 693561a4
