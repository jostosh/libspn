# ------------------------------------------------------------------------
# Copyright (C) 2016-2017 Andrzej Pronobis - All Rights Reserved
#
# This file is part of LibSPN. Unauthorized use or copying of this file,
# via any medium is strictly prohibited. Proprietary and confidential.
# ------------------------------------------------------------------------

from collections import namedtuple
import tensorflow as tf

from libspn.graph.distribution import GaussianLeaf, MultivariateGaussianDiagLeaf
from libspn.inference.mpe_path import MPEPath
from libspn.graph.algorithms import traverse_graph
from libspn import conf


class EMLearning():
    """Assembles TF operations performing EM learning of an SPN.

    Args:
        mpe_path (MPEPath): Pre-computed MPE_path.
        value_inference_type (InferenceType): The inference type used during the
            upwards pass through the SPN. Ignored if ``mpe_path`` is given.
        log (bool): If ``True``, calculate the value in the log space. Ignored
                    if ``mpe_path`` is given.
    """

    ParamNode = namedtuple("ParamNode", ["node", "name_scope", "accum"])
    GaussianLeafNode = namedtuple(
        "GaussianLeafNode", ["node", "name_scope", "accum", "sum_data", "sum_data_squared"])

    def __init__(self, root, mpe_path=None, log=True, value_inference_type=None,
                 additive_smoothing=None, add_random=None, initial_accum_value=None,
<<<<<<< HEAD
                 use_unweighted=False, sample=False, sample_prob=None, sample_rank_based=None,
=======
                 use_unweighted=False, sample=False, sample_prob=None,
>>>>>>> 777852e7
                 dropout_keep_prob=None, dropconnect_keep_prob=None):
        self._root = root
        self._log = log
        self._additive_smoothing = additive_smoothing
        self._initial_accum_value = initial_accum_value
        self._sample = sample
        # Create internal MPE path generator
        if mpe_path is None:
            self._mpe_path = MPEPath(
                log=log, value_inference_type=value_inference_type, add_random=add_random,
                use_unweighted=use_unweighted, sample=sample, sample_prob=sample_prob,
<<<<<<< HEAD
                sample_rank_based=sample_rank_based, dropout_keep_prob=dropout_keep_prob,
                dropconnect_keep_prob=dropconnect_keep_prob)
=======
                dropout_keep_prob=dropout_keep_prob, dropconnect_keep_prob=dropconnect_keep_prob)
>>>>>>> 777852e7
        else:
            self._mpe_path = mpe_path
        # Create a name scope
        with tf.name_scope("EMLearning") as self._name_scope:
            pass
        # Create accumulators
        self._create_accumulators()

    @property
    def mpe_path(self):
        """MPEPath: Computed MPE path."""
        return self._mpe_path

    @property
    def value(self):
        """Value or LogValue: Computed SPN values."""
        return self._mpe_path.value

    # TODO: For testing only
    def root_accum(self):
        for pn in self._param_nodes:
            if pn.node == self._root.weights.node:
                return pn.accum
        return None

    def reset_accumulators(self):
        with tf.name_scope(self._name_scope):
            return tf.group(*(
                    [pn.accum.initializer for pn in self._param_nodes] +
                    [dn.accum.initializer for dn in self._gaussian_leaf_nodes] +
                    [dn.sum_data.initializer for dn in self._gaussian_leaf_nodes] +
                    [dn.sum_data_squared.initializer for dn in self._gaussian_leaf_nodes] +
                    [dn.node._total_count_variable.initializer
                     for dn in self._gaussian_leaf_nodes]),
                            name="reset_accumulators")

    def accumulate_updates(self):
        # Generate path if not yet generated
        if not self._mpe_path.counts:
            self._mpe_path.get_mpe_path(self._root)

        # Generate all accumulate operations
        with tf.name_scope(self._name_scope):
            assign_ops = []
            for pn in self._param_nodes:
                with tf.name_scope(pn.name_scope):
                    # counts = self._mpe_path.counts[pn.node]
                    # update_value = pn.node._compute_hard_em_update(counts)
                    # with tf.control_dependencies([update_value]):
                    # op = tf.assign_add(pn.accum, self._mpe_path.counts[pn.node])
                    counts_summed_batch = pn.node._compute_hard_em_update(
                        self._mpe_path.counts[pn.node])
                    assign_ops.append(tf.assign_add(pn.accum, counts_summed_batch))

            for dn in self._gaussian_leaf_nodes:
                with tf.name_scope(dn.name_scope):
                    counts = self._mpe_path.counts[dn.node]
                    update_value = dn.node._compute_hard_em_update(counts)
                    with tf.control_dependencies(update_value.values()):
                        assign_ops.append(tf.assign_add(dn.accum, update_value['accum']))
                        assign_ops.append(tf.assign_add(dn.sum_data, update_value['sum_data']))
                        assign_ops.append(tf.assign_add(
                            dn.sum_data_squared, update_value['sum_data_squared']))

            return tf.group(*assign_ops, name="accumulate_updates")

    def update_spn(self):
        # Generate all update operations
        with tf.name_scope(self._name_scope):
            assign_ops = []
            for pn in self._param_nodes:
                with tf.name_scope(pn.name_scope):
                    accum = pn.accum
                    if self._additive_smoothing is not None:
                        accum = tf.add(accum, self._additive_smoothing)
                    if pn.node.log:
                        assign_ops.append(pn.node.assign_log(tf.log(accum)))
                    else:
                        assign_ops.append(pn.node.assign(accum))

            for dn in self._gaussian_leaf_nodes:
                with tf.name_scope(dn.name_scope):
                    assign_ops.extend(dn.node.assign(dn.accum, dn.sum_data, dn.sum_data_squared))

            return tf.group(*assign_ops, name="update_spn")

    def learn(self):
        """Assemble TF operations performing EM learning of the SPN."""
        return None

    def _create_accumulators(self):
        def fun(node):
            if node.is_param:
                with tf.name_scope(node.name) as scope:
                    if self._initial_accum_value is not None:
                        if node.mask and not all(node.mask):
                            accum = tf.Variable(tf.cast(tf.reshape(node.mask,
                                                node.variable.shape),
                                                dtype=conf.dtype) *
                                                self._initial_accum_value,
                                                dtype=conf.dtype,
                                                collections=['em_accumulators'])
                        else:
                            accum = tf.Variable(tf.ones_like(node.variable,
                                                             dtype=conf.dtype) *
                                                self._initial_accum_value,
                                                dtype=conf.dtype,
                                                collections=['em_accumulators'])
                    else:
                        accum = tf.Variable(tf.zeros_like(node.variable,
                                                          dtype=conf.dtype),
                                            dtype=conf.dtype,
                                            collections=['em_accumulators'])
                    param_node = EMLearning.ParamNode(node=node, accum=accum,
                                                      name_scope=scope)
                    self._param_nodes.append(param_node)
            if isinstance(node, (GaussianLeaf, MultivariateGaussianDiagLeaf)) \
                    and node.learn_distribution_parameters:
                with tf.name_scope(node.name) as scope:
                    if self._initial_accum_value is not None:
                        accum = tf.Variable(tf.ones_like(node.loc_variable, dtype=conf.dtype) *
                                            self._initial_accum_value,
                                            dtype=conf.dtype,
                                            collections=['em_accumulators'])
                        sum_x = tf.Variable(node.loc_variable * self._initial_accum_value,
                                            dtype=conf.dtype, collections=['em_accumulators'])
                        sum_x2 = tf.Variable(tf.square(node.loc_variable) *
                                             self._initial_accum_value,
                                             dtype=conf.dtype, collections=['em_accumulators'])
                    else:
                        accum = tf.Variable(tf.zeros_like(node.loc_variable, dtype=conf.dtype),
                                            dtype=conf.dtype,
                                            collections=['em_accumulators'])
                        sum_x = tf.Variable(tf.zeros_like(node.loc_variable), dtype=conf.dtype,
                                            collections=['em_accumulators'])
                        sum_x2 = tf.Variable(tf.zeros_like(node.loc_variable), dtype=conf.dtype,
                                             collections=['em_accumulators'])
                    gaussian_node = EMLearning.GaussianLeafNode(
                        node=node, accum=accum, sum_data=sum_x, sum_data_squared=sum_x2,
                        name_scope=scope)
                    self._gaussian_leaf_nodes.append(gaussian_node)

        self._gaussian_leaf_nodes = []
        self._param_nodes = []
        with tf.name_scope(self._name_scope):
            traverse_graph(self._root, fun=fun)

        # def learn(self, value_inference_type=InferenceType.MARGINAL,
        #           init_accum_value=20, additive_smoothing_value=0.0,
        #           additive_smoothing_decay=0.2, additive_smoothing_min=0.0,
        #           stop_condition=0.0):
        #     self.__info("Adding EM learning ops")
        #     additive_smoothing_var = tf.Variable(additive_smoothing_value,
        #                                          dtype=conf.dtype,
        #                                          name="AdditiveSmoothing")
        #     em_learning = EMLearning(
        #         self._root, log=True,
        #         value_inference_type=value_inference_type,
        #         additive_smoothing=additive_smoothing_var,
        #         add_random=None,
        #         initial_accum_value=init_accum_value,
        #         use_unweighted=True)
        #     reset_accumulators = em_learning.reset_accumulators()
        #     accumulate_updates = em_learning.accumulate_updates()
        #     update_spn = em_learning.update_spn()
        #     train_likelihood = em_learning.value.values[self._root]
        #     avg_train_likelihood = tf.reduce_mean(train_likelihood,
        #                                           name="AverageTrainLikelihood")
        #     self.__info("Adding weight initialization ops")
        #     init_weights = initialize_weights(self._root)

        #     self.__info("Initializing")
        #     self._sess.run(init_weights)
        #     self._sess.run(reset_accumulators)

        #     # self.__info("Learning")
        #     # num_batches = 1
        #     # batch_size = self._data.training_scans.shape[0] // num_batches
        #     # prev_likelihood = 100
        #     # likelihood = 0
        #     # epoch = 0
        #     # # Print weights
        #     # print(self._sess.run(self._root.weights.node.variable))
        #     # print(self._sess.run(self._em_learning.root_accum()))

        #     # while abs(prev_likelihood - likelihood) > stop_condition:
        #     #     prev_likelihood = likelihood
        #     #     likelihoods = []
        #     #     for batch in range(num_batches):
        #     #         start = (batch) * batch_size
        #     #         stop = (batch + 1) * batch_size
        #     #         print("- EPOCH", epoch, "BATCH", batch, "SAMPLES", start, stop)
        #     #         # Adjust smoothing
        #     #         ads = max(np.exp(-epoch * additive_smoothing_decay) *
        #     #                   self._additive_smoothing_value,
        #     #                   additive_smoothing_min)
        #     #         self._sess.run(self._additive_smoothing_var.assign(ads))
        #     #         print("  Smoothing: ", self._sess.run(self._additive_smoothing_var))
        #     #         # Run accumulate_updates
        #     #         train_likelihoods_arr, avg_train_likelihood_val, _, = \
        #     #             self._sess.run([self._train_likelihood,
        #     #                             self._avg_train_likelihood,
        #     #                             self._accumulate_updates],
        #     #                            feed_dict={self._ivs:
        #     #                                       self._data.training_scans[start:stop]})
        #     #         # Print avg likelihood of this batch data on previous batch weights
        #     #         print("  Avg likelihood (this batch data on previous weights): %s" %
        #     #               (avg_train_likelihood_val))
        #     #         likelihoods.append(avg_train_likelihood_val)
        #     #         # Update weights
        #     #         self._sess.run(self._update_spn)
        #     #         # Print weights
        #     #         print(self._sess.run(self._root.weights.node.variable))
        #     #         print(self._sess.run(self._em_learning.root_accum()))
        #     #     likelihood = sum(likelihoods) / len(likelihoods)
        #     #     print("- Batch avg likelihood: %s" % (likelihood))
        #     #     epoch += 1<|MERGE_RESOLUTION|>--- conflicted
+++ resolved
@@ -31,11 +31,7 @@
 
     def __init__(self, root, mpe_path=None, log=True, value_inference_type=None,
                  additive_smoothing=None, add_random=None, initial_accum_value=None,
-<<<<<<< HEAD
-                 use_unweighted=False, sample=False, sample_prob=None, sample_rank_based=None,
-=======
                  use_unweighted=False, sample=False, sample_prob=None,
->>>>>>> 777852e7
                  dropout_keep_prob=None, dropconnect_keep_prob=None):
         self._root = root
         self._log = log
@@ -47,12 +43,7 @@
             self._mpe_path = MPEPath(
                 log=log, value_inference_type=value_inference_type, add_random=add_random,
                 use_unweighted=use_unweighted, sample=sample, sample_prob=sample_prob,
-<<<<<<< HEAD
-                sample_rank_based=sample_rank_based, dropout_keep_prob=dropout_keep_prob,
-                dropconnect_keep_prob=dropconnect_keep_prob)
-=======
                 dropout_keep_prob=dropout_keep_prob, dropconnect_keep_prob=dropconnect_keep_prob)
->>>>>>> 777852e7
         else:
             self._mpe_path = mpe_path
         # Create a name scope
