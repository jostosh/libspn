--- conflicted
+++ resolved
@@ -164,15 +164,9 @@
     'DenseSPNGenerator', 'DenseSPNGenerator',
     'WeightsGenerator', 'generate_weights', 'convert_to_layer_nodes',
     # Inference and learning
-<<<<<<< HEAD
-    'InferenceType', 'Value', 'LogValue', 'MPEPath', 'Gradient', 'MPEState',
-    'EMLearning', 'GDLearning', 'LearningTaskType',
-    'LearningMethodType', 'GradientType',
-=======
     'InferenceType', 'Value', 'LogValue', 'MPEPath', 'Gradient',
     'MPEState', 'EMLearning', 'GDLearning', 'LearningTaskType',
     'LearningMethodType',
->>>>>>> 78c2d143
     # Data
     'Dataset', 'FileDataset', 'CSVFileDataset', 'GaussianMixtureDataset',
     'IntGridDataset', 'ImageFormat', 'ImageShape', 'ImageDatasetBase',
