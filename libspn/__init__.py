# ------------------------------------------------------------------------
# Copyright (C) 2016-2017 Andrzej Pronobis - All Rights Reserved
#
# This file is part of LibSPN. Unauthorized use or copying of this file,
# via any medium is strictly prohibited. Proprietary and confidential.
# ------------------------------------------------------------------------

# Import public interface of the library

# Graph
from libspn.graph.scope import Scope
from libspn.graph.node import Input
from libspn.graph.node import Node
from libspn.graph.node import OpNode
from libspn.graph.node import VarNode
from libspn.graph.node import ParamNode
from libspn.graph.ivs import IVs
from libspn.graph.contvars import ContVars
from libspn.graph.concat import Concat
from libspn.graph.sum import Sum
from libspn.graph.parsums import ParSums
from libspn.graph.sums import Sums
from libspn.graph.sumslayer import SumsLayer
from libspn.graph.convsum import ConvSum
from libspn.graph.localsum import LocalSum
from libspn.graph.product import Product
from libspn.graph.permproducts import PermProducts
from libspn.graph.products import Products
from libspn.graph.productslayer import ProductsLayer
from libspn.graph.convprod2d import ConvProd2D, _ConvProdNaive
from libspn.graph.spatialpermproducts import SpatialPermProducts
from libspn.graph.stridedslice import StridedSlice2D
from libspn.graph.weights import Weights
from libspn.graph.weights import assign_weights
from libspn.graph.weights import initialize_weights
from libspn.graph.serialization import serialize_graph
from libspn.graph.serialization import deserialize_graph
from libspn.graph.saver import Saver, JSONSaver
from libspn.graph.loader import Loader, JSONLoader
from libspn.graph.algorithms import compute_graph_up
from libspn.graph.algorithms import compute_graph_up_down
from libspn.graph.algorithms import traverse_graph
from libspn.graph.distribution import NormalLeaf
from libspn.graph.distribution import MultivariateNormalDiagLeaf

# Generators
from libspn.generation.dense import DenseSPNGenerator
from libspn.generation.dense_layernodes import DenseSPNGeneratorLayerNodes
from libspn.generation.weights import WeightsGenerator
from libspn.generation.weights import generate_weights

# Inference and learning
from libspn.inference.type import InferenceType
from libspn.inference.value import Value
from libspn.inference.value import LogValue
from libspn.inference.mpe_path import MPEPath
from libspn.inference.mpe_state import MPEState
from libspn.inference.gradient import Gradient
from libspn.learning.em import EMLearning
from libspn.learning.gd import GDLearning
from libspn.learning.type import LearningType
from libspn.learning.type import LearningInferenceType

# Data
from libspn.data.dataset import Dataset
from libspn.data.file import FileDataset
from libspn.data.csv import CSVFileDataset
from libspn.data.generated import GaussianMixtureDataset
from libspn.data.generated import IntGridDataset
from libspn.data.image import ImageFormat
from libspn.data.image import ImageShape
from libspn.data.image import ImageDatasetBase
from libspn.data.image import ImageDataset
from libspn.data.mnist import MNISTDataset
from libspn.data.cifar import CIFAR10Dataset
from libspn.data.writer import DataWriter
from libspn.data.writer import CSVDataWriter
from libspn.data.writer import ImageDataWriter

# Models
from libspn.models.model import Model
from libspn.models.discrete_dense import DiscreteDenseModel
from libspn.models.test import Poon11NaiveMixtureModel

# Session
from libspn.session import session

# Visualization
from libspn.visual.plot import plot_2d
from libspn.visual.image import show_image
from libspn.visual.tf_graph import display_tf_graph
from libspn.visual.spn_graph import display_spn_graph

# Logging
from libspn.log import config_logger
from libspn.log import get_logger
from libspn.log import WARNING
from libspn.log import INFO
from libspn.log import DEBUG1
from libspn.log import DEBUG2

# Custom TF ops
from libspn.ops import ops

# Utils and config
from libspn import conf
from libspn import utils
from libspn.utils import ValueType

# App
from libspn.app import App

# Exceptions
from libspn.exceptions import StructureError

# All
__all__ = [
    # Graph
    'Scope', 'Input', 'Node', 'ParamNode', 'OpNode', 'VarNode',
    'Concat', 'IVs', 'ContVars',
    'Sum', 'ParSums', 'Sums', 'SumsLayer',
    'Product', 'PermProducts', 'Products', 'ProductsLayer',
<<<<<<< HEAD
    'ConvProd2D', '_ConvProdNaive',
    'GaussianLeaf', 'MultivariateGaussianDiagLeaf',
=======
    'NormalLeaf', 'MultivariateNormalDiagLeaf',
>>>>>>> 342e9485
    'Weights', 'assign_weights', 'initialize_weights',
    'serialize_graph', 'deserialize_graph',
    'Saver', 'Loader', 'JSONSaver', 'JSONLoader',
    'compute_graph_up', 'compute_graph_up_down',
    'traverse_graph',
    # Generators
    'DenseSPNGenerator', 'DenseSPNGeneratorLayerNodes',
    'WeightsGenerator', 'generate_weights',
    # Inference and learning
    'InferenceType', 'Value', 'LogValue', 'MPEPath', 'Gradient', 'MPEState',
    'EMLearning', 'GDLearning', 'LearningType', 'LearningInferenceType',
    # Data
    'Dataset', 'FileDataset', 'CSVFileDataset', 'GaussianMixtureDataset',
    'IntGridDataset', 'ImageFormat', 'ImageShape', 'ImageDatasetBase',
    'ImageDataset', 'MNISTDataset', 'CIFAR10Dataset',
    'DataWriter', 'CSVDataWriter', 'ImageDataWriter',
    # Models
    'Model', 'DiscreteDenseModel', 'Poon11NaiveMixtureModel',
    # Session
    'session',
    # Visualization
    'plot_2d', 'show_image', 'display_tf_graph', 'display_spn_graph',
    # Logging
    'config_logger', 'get_logger', 'WARNING', 'INFO', 'DEBUG1', 'DEBUG2',
    # Custom ops, utils and config
    'ops', 'conf', 'utils', 'ValueType', 'App',
    # Exceptions
    'StructureError']

# Configure the logger to show INFO and WARNING by default
config_logger(level=INFO)<|MERGE_RESOLUTION|>--- conflicted
+++ resolved
@@ -120,12 +120,8 @@
     'Concat', 'IVs', 'ContVars',
     'Sum', 'ParSums', 'Sums', 'SumsLayer',
     'Product', 'PermProducts', 'Products', 'ProductsLayer',
-<<<<<<< HEAD
     'ConvProd2D', '_ConvProdNaive',
-    'GaussianLeaf', 'MultivariateGaussianDiagLeaf',
-=======
     'NormalLeaf', 'MultivariateNormalDiagLeaf',
->>>>>>> 342e9485
     'Weights', 'assign_weights', 'initialize_weights',
     'serialize_graph', 'deserialize_graph',
     'Saver', 'Loader', 'JSONSaver', 'JSONLoader',
