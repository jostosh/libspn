# ------------------------------------------------------------------------
# Copyright (C) 2016-2017 Andrzej Pronobis - All Rights Reserved
#
# This file is part of LibSPN. Unauthorized use or copying of this file,
# via any medium is strictly prohibited. Proprietary and confidential.
# ------------------------------------------------------------------------

# Import public interface of the library

# Graph
from libspn.graph.scope import Scope
from libspn.graph.node import Input
from libspn.graph.node import Node
from libspn.graph.node import OpNode
from libspn.graph.node import VarNode
from libspn.graph.node import DynamicVarNode
from libspn.graph.node import ParamNode
from libspn.graph.node import DynamicInterface
from libspn.graph.ivs import IVs
from libspn.graph.ivs import DynamicIVs
from libspn.graph.contvars import ContVars
from libspn.graph.contvars import DynamicContVars
from libspn.graph.concat import Concat
from libspn.graph.sum import Sum
from libspn.graph.parsums import ParSums
from libspn.graph.sums import Sums
from libspn.graph.sumslayer import SumsLayer
from libspn.graph.convsum import ConvSum
from libspn.graph.localsum import LocalSum
from libspn.graph.product import Product
from libspn.graph.permproducts import PermProducts
from libspn.graph.products import Products
from libspn.graph.productslayer import ProductsLayer
from libspn.graph.convprod2d import ConvProd2D, ConvProd2DV2
from libspn.graph.spatialpermproducts import SpatialPermProducts
from libspn.graph.stridedslice import StridedSlice2D
from libspn.graph.weights import Weights
from libspn.graph.weights import assign_weights
from libspn.graph.weights import initialize_weights
from libspn.graph.serialization import serialize_graph
from libspn.graph.serialization import deserialize_graph
from libspn.graph.saver import Saver, JSONSaver
from libspn.graph.loader import Loader, JSONLoader
from libspn.graph.algorithms import compute_graph_up
from libspn.graph.algorithms import compute_graph_up_dynamic
from libspn.graph.algorithms import compute_graph_up_down
from libspn.graph.algorithms import compute_graph_up_down_dynamic
from libspn.graph.algorithms import traverse_graph
from libspn.graph.distribution import GaussianLeaf

# Generators
from libspn.generation.dense import DenseSPNGenerator
from libspn.generation.dense_multinodes import DenseSPNGeneratorMultiNodes
from libspn.generation.dense_layernodes import DenseSPNGeneratorLayerNodes
from libspn.generation.weights import WeightsGenerator
from libspn.generation.weights import generate_weights
from libspn.generation.dynamic import dense_dynamic_interface

# Inference and learning
from libspn.inference.type import InferenceType
from libspn.inference.value import Value
from libspn.inference.value import LogValue
from libspn.inference.value import DynamicValue
from libspn.inference.value import DynamicLogValue
from libspn.inference.mpe_path import MPEPath
from libspn.inference.mpe_state import MPEState
from libspn.inference.gradient import Gradient
from libspn.learning.em import EMLearning
from libspn.learning.gd import GDLearning
from libspn.learning.type import LearningType
from libspn.learning.type import LearningInferenceType

# Data
from libspn.data.dataset import Dataset
from libspn.data.file import FileDataset
from libspn.data.csv import CSVFileDataset
from libspn.data.generated import GaussianMixtureDataset
from libspn.data.generated import IntGridDataset
from libspn.data.image import ImageFormat
from libspn.data.image import ImageShape
from libspn.data.image import ImageDatasetBase
from libspn.data.image import ImageDataset
from libspn.data.mnist import MNISTDataset
from libspn.data.cifar import CIFAR10Dataset
from libspn.data.writer import DataWriter
from libspn.data.writer import CSVDataWriter
from libspn.data.writer import ImageDataWriter

# Models
from libspn.models.model import Model
from libspn.models.discrete_dense import DiscreteDenseModel
from libspn.models.test import Poon11NaiveMixtureModel

# Session
from libspn.session import session

# Visualization
from libspn.visual.plot import plot_2d
from libspn.visual.image import show_image
from libspn.visual.tf_graph import display_tf_graph
from libspn.visual.spn_graph import display_spn_graph

# Logging
from libspn.log import config_logger
from libspn.log import get_logger
from libspn.log import WARNING
from libspn.log import INFO
from libspn.log import DEBUG1
from libspn.log import DEBUG2

# Custom TF ops
from libspn.ops import ops

# Utils and config
from libspn import conf
from libspn import utils
from libspn.utils import ValueType

# App
from libspn.app import App

# Exceptions
from libspn.exceptions import StructureError

# All
__all__ = [
    # Graph
    'Scope', 'Input', 'Node', 'ParamNode', 'OpNode', 'VarNode',
    'Concat', 'IVs', 'ContVars',
    'Sum', 'ParSums', 'Sums', 'SumsLayer', 'ConvSum',
<<<<<<< HEAD
    'Product', 'PermProducts', 'Products', 'ProductsLayer', 'ConvProd2D', 'ConvProd2DV2',
    'GaussianLeaf',
    'DynamicIVs', 'DynamicVarNode', 'DynamicContVars',
=======
    'Product', 'PermProducts', 'Products', 'ProductsLayer', 
    'ConvProd2D', 'ConvProd2DV2', 'GaussianLeaf',
>>>>>>> 94f8dd3f
    'Weights', 'assign_weights', 'initialize_weights',
    'serialize_graph', 'deserialize_graph',
    'Saver', 'Loader', 'JSONSaver', 'JSONLoader',
    'compute_graph_up', 'compute_graph_up_down',
    'traverse_graph',
    # Generators
    'DenseSPNGenerator', 'DenseSPNGeneratorMultiNodes',
    'DenseSPNGeneratorLayerNodes', 'WeightsGenerator', 'generate_weights',
    'dense_dynamic_interface',
    # Inference and learning
    'InferenceType', 'Value', 'LogValue', 'MPEPath', 'Gradient', 'MPEState',
    'EMLearning', 'GDLearning', 'LearningType', 'LearningInferenceType',
    # Data
    'Dataset', 'FileDataset', 'CSVFileDataset', 'GaussianMixtureDataset',
    'IntGridDataset', 'ImageFormat', 'ImageShape', 'ImageDatasetBase',
    'ImageDataset', 'MNISTDataset', 'CIFAR10Dataset',
    'DataWriter', 'CSVDataWriter', 'ImageDataWriter',
    # Models
    'Model', 'DiscreteDenseModel', 'Poon11NaiveMixtureModel',
    # Session
    'session',
    # Visualization
    'plot_2d', 'show_image', 'display_tf_graph', 'display_spn_graph',
    # Logging
    'config_logger', 'get_logger', 'WARNING', 'INFO', 'DEBUG1', 'DEBUG2',
    # Custom ops, utils and config
    'ops', 'conf', 'utils', 'ValueType', 'App',
    # Exceptions
    'StructureError']

# Configure the logger to show INFO and WARNING by default
config_logger(level=INFO)<|MERGE_RESOLUTION|>--- conflicted
+++ resolved
@@ -128,14 +128,9 @@
     'Scope', 'Input', 'Node', 'ParamNode', 'OpNode', 'VarNode',
     'Concat', 'IVs', 'ContVars',
     'Sum', 'ParSums', 'Sums', 'SumsLayer', 'ConvSum',
-<<<<<<< HEAD
     'Product', 'PermProducts', 'Products', 'ProductsLayer', 'ConvProd2D', 'ConvProd2DV2',
     'GaussianLeaf',
     'DynamicIVs', 'DynamicVarNode', 'DynamicContVars',
-=======
-    'Product', 'PermProducts', 'Products', 'ProductsLayer', 
-    'ConvProd2D', 'ConvProd2DV2', 'GaussianLeaf',
->>>>>>> 94f8dd3f
     'Weights', 'assign_weights', 'initialize_weights',
     'serialize_graph', 'deserialize_graph',
     'Saver', 'Loader', 'JSONSaver', 'JSONLoader',
