# ------------------------------------------------------------------------
# Copyright (C) 2016-2017 Andrzej Pronobis - All Rights Reserved
#
# This file is part of LibSPN. Unauthorized use or copying of this file,
# via any medium is strictly prohibited. Proprietary and confidential.
# ------------------------------------------------------------------------

# Import public interface of the library

# Graph
from libspn.graph.scope import Scope
from libspn.graph.node import Input
from libspn.graph.node import Node
from libspn.graph.node import OpNode
from libspn.graph.node import VarNode
from libspn.graph.node import DynamicVarNode
from libspn.graph.node import ParamNode
from libspn.graph.node import DynamicInterface
from libspn.graph.ivs import IVs
from libspn.graph.ivs import DynamicIVs
from libspn.graph.contvars import ContVars
from libspn.graph.contvars import DynamicContVars
from libspn.graph.concat import Concat
from libspn.graph.sum import Sum
from libspn.graph.parsums import ParSums
from libspn.graph.sums import Sums
from libspn.graph.sumslayer import SumsLayer
from libspn.graph.product import Product
from libspn.graph.permproducts import PermProducts
from libspn.graph.products import Products
from libspn.graph.productslayer import ProductsLayer
from libspn.graph.weights import Weights
from libspn.graph.weights import assign_weights
from libspn.graph.weights import initialize_weights
from libspn.graph.serialization import serialize_graph
from libspn.graph.serialization import deserialize_graph
from libspn.graph.saver import Saver, JSONSaver
from libspn.graph.loader import Loader, JSONLoader
from libspn.graph.algorithms import compute_graph_up
from libspn.graph.algorithms import compute_graph_up_down
from libspn.graph.algorithms import traverse_graph
from libspn.graph.distribution import GaussianLeaf


# Generators
from libspn.generation.dense import DenseSPNGenerator
from libspn.generation.dense_multinodes import DenseSPNGeneratorMultiNodes
from libspn.generation.dense_layernodes import DenseSPNGeneratorLayerNodes
from libspn.generation.weights import WeightsGenerator
from libspn.generation.weights import generate_weights

# Inference and learning
from libspn.inference.type import InferenceType
from libspn.inference.value import Value
from libspn.inference.value import LogValue
from libspn.inference.value import DynamicValue
from libspn.inference.value import DynamicLogValue
from libspn.inference.mpe_path import MPEPath
from libspn.inference.mpe_state import MPEState
from libspn.learning.em import EMLearning
from libspn.learning.gd import GDLearning

# Data
from libspn.data.dataset import Dataset
from libspn.data.file import FileDataset
from libspn.data.csv import CSVFileDataset
from libspn.data.generated import GaussianMixtureDataset
from libspn.data.generated import IntGridDataset
from libspn.data.image import ImageFormat
from libspn.data.image import ImageShape
from libspn.data.image import ImageDatasetBase
from libspn.data.image import ImageDataset
from libspn.data.mnist import MNISTDataset
from libspn.data.cifar import CIFAR10Dataset
from libspn.data.writer import DataWriter
from libspn.data.writer import CSVDataWriter
from libspn.data.writer import ImageDataWriter

# Models
from libspn.models.model import Model
from libspn.models.discrete_dense import DiscreteDenseModel
from libspn.models.test import Poon11NaiveMixtureModel

# Session
from libspn.session import session

# Visualization
from libspn.visual.plot import plot_2d
from libspn.visual.image import show_image
from libspn.visual.tf_graph import display_tf_graph
from libspn.visual.spn_graph import display_spn_graph

# Logging
from libspn.log import config_logger
from libspn.log import get_logger
from libspn.log import WARNING
from libspn.log import INFO
from libspn.log import DEBUG1
from libspn.log import DEBUG2

# Custom TF ops
from libspn.ops import ops

# Utils and config
from libspn import conf
from libspn import utils
from libspn.utils import ValueType

# App
from libspn.app import App

# Exceptions
from libspn.exceptions import StructureError

# All
__all__ = [
    # Graph
    'Scope', 'Input', 'Node', 'ParamNode', 'OpNode', 'VarNode',
<<<<<<< HEAD
    'Concat', 'IVs', 'DynamicIVs', 'ContVars', 'DynamicContVars', 'Sum', 'Product',
    'DynamicVarNode', 'DynamicInterface',
    'GaussianLeaf',
=======
    'Concat', 'IVs', 'ContVars',
    'Sum', 'ParSums', 'Sums', 'SumsLayer',
    'Product', 'PermProducts', 'Products', 'ProductsLayer',
>>>>>>> 627e91ba
    'Weights', 'assign_weights', 'initialize_weights',
    'serialize_graph', 'deserialize_graph',
    'Saver', 'Loader', 'JSONSaver', 'JSONLoader',
    'compute_graph_up', 'compute_graph_up_down',
    'traverse_graph',
    # Generators
    'DenseSPNGenerator', 'DenseSPNGeneratorMultiNodes',
    'DenseSPNGeneratorLayerNodes', 'WeightsGenerator', 'generate_weights',
    # Inference and learning
    'InferenceType', 'Value', 'LogValue', 'MPEPath', 'MPEState',
    'EMLearning', 'GDLearning',
    # Data
    'Dataset', 'FileDataset', 'CSVFileDataset', 'GaussianMixtureDataset',
    'IntGridDataset', 'ImageFormat', 'ImageShape', 'ImageDatasetBase',
    'ImageDataset', 'MNISTDataset', 'CIFAR10Dataset',
    'DataWriter', 'CSVDataWriter', 'ImageDataWriter',
    # Models
    'Model', 'DiscreteDenseModel', 'Poon11NaiveMixtureModel',
    # Session
    'session',
    # Visualization
    'plot_2d', 'show_image', 'display_tf_graph', 'display_spn_graph',
    # Logging
    'config_logger', 'get_logger', 'WARNING', 'INFO', 'DEBUG1', 'DEBUG2',
    # Custom ops, utils and config
    'ops', 'conf', 'utils', 'ValueType', 'App',
    # Exceptions
    'StructureError']

# Configure the logger to show INFO and WARNING by default
config_logger(level=INFO)<|MERGE_RESOLUTION|>--- conflicted
+++ resolved
@@ -53,8 +53,6 @@
 from libspn.inference.type import InferenceType
 from libspn.inference.value import Value
 from libspn.inference.value import LogValue
-from libspn.inference.value import DynamicValue
-from libspn.inference.value import DynamicLogValue
 from libspn.inference.mpe_path import MPEPath
 from libspn.inference.mpe_state import MPEState
 from libspn.learning.em import EMLearning
@@ -116,15 +114,10 @@
 __all__ = [
     # Graph
     'Scope', 'Input', 'Node', 'ParamNode', 'OpNode', 'VarNode',
-<<<<<<< HEAD
-    'Concat', 'IVs', 'DynamicIVs', 'ContVars', 'DynamicContVars', 'Sum', 'Product',
-    'DynamicVarNode', 'DynamicInterface',
-    'GaussianLeaf',
-=======
-    'Concat', 'IVs', 'ContVars',
+    'Concat', 'IVs', 'DynamicIVs', 'ContVars', 'DynamicContVars', 
+    'DynamicVarNode', 'DynamicInterface', 'GaussianLeaf',
     'Sum', 'ParSums', 'Sums', 'SumsLayer',
     'Product', 'PermProducts', 'Products', 'ProductsLayer',
->>>>>>> 627e91ba
     'Weights', 'assign_weights', 'initialize_weights',
     'serialize_graph', 'deserialize_graph',
     'Saver', 'Loader', 'JSONSaver', 'JSONLoader',
