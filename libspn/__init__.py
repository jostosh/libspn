--- conflicted
+++ resolved
@@ -18,13 +18,7 @@
 from libspn.graph.contvars import ContVars
 from libspn.graph.concat import Concat
 from libspn.graph.sum import Sum
-from libspn.graph.parsums import ParSums
-from libspn.graph.sums import Sums
-from libspn.graph.sumslayer import SumsLayer
 from libspn.graph.product import Product
-from libspn.graph.permproducts import PermProducts
-from libspn.graph.products import Products
-from libspn.graph.productslayer import ProductsLayer
 from libspn.graph.weights import Weights
 from libspn.graph.weights import assign_weights
 from libspn.graph.weights import initialize_weights
@@ -39,8 +33,6 @@
 
 # Generators
 from libspn.generation.dense import DenseSPNGenerator
-from libspn.generation.dense_multinodes import DenseSPNGeneratorMultiNodes
-from libspn.generation.dense_layernodes import DenseSPNGeneratorLayerNodes
 from libspn.generation.weights import WeightsGenerator
 from libspn.generation.weights import generate_weights
 
@@ -52,8 +44,6 @@
 from libspn.inference.mpe_state import MPEState
 from libspn.learning.em import EMLearning
 from libspn.learning.gd import GDLearning
-from libspn.learning.type import LearningType
-from libspn.learning.type import LearningInferenceType
 
 # Data
 from libspn.data.dataset import Dataset
@@ -111,26 +101,19 @@
 __all__ = [
     # Graph
     'Scope', 'Input', 'Node', 'ParamNode', 'OpNode', 'VarNode',
-<<<<<<< HEAD
-    'Concat', 'IVs', 'ContVars',
-    'Sum', 'ParSums', 'Sums', 'SumsLayer',
-    'Product', 'PermProducts', 'Products', 'ProductsLayer',
-    'GaussianQuantile',
-=======
     'Concat', 'IVs', 'ContVars', 'Sum', 'Product',
     'GaussianLeaf',
->>>>>>> 06a85ff5
     'Weights', 'assign_weights', 'initialize_weights',
     'serialize_graph', 'deserialize_graph',
     'Saver', 'Loader', 'JSONSaver', 'JSONLoader',
     'compute_graph_up', 'compute_graph_up_down',
     'traverse_graph',
     # Generators
-    'DenseSPNGenerator', 'WeightsGenerator', 'DenseSPNGeneratorLayerNodes',
+    'DenseSPNGenerator', 'WeightsGenerator',
     'generate_weights',
     # Inference and learning
     'InferenceType', 'Value', 'LogValue', 'MPEPath', 'MPEState',
-    'EMLearning', 'GDLearning', 'LearningType', 'LearningInferenceType',
+    'EMLearning', 'GDLearning',
     # Data
     'Dataset', 'FileDataset', 'CSVFileDataset', 'GaussianMixtureDataset',
     'IntGridDataset', 'ImageFormat', 'ImageShape', 'ImageDatasetBase',
