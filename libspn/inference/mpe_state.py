# ------------------------------------------------------------------------
# Copyright (C) 2016-2017 Andrzej Pronobis - All Rights Reserved
#
# This file is part of LibSPN. Unauthorized use or copying of this file,
# via any medium is strictly prohibited. Proprietary and confidential.
# ------------------------------------------------------------------------

import tensorflow as tf
from libspn.inference.mpe_path import MPEPath


class MPEState:
    """Assembles TF operations computing MPE state for an SPN.

    Args:
        mpe_path (MPEPath): Pre-computed MPE_path.
        value_inference_type (InferenceType): The inference type used during the
            upwards pass through the SPN. Ignored if ``mpe_path`` is given.
        log (bool): If ``True``, calculate the value in the log space. Ignored
                    if ``mpe_path`` is given.
    """

    def __init__(self, mpe_path=None, log=True, value_inference_type=None,
                 matmul_or_conv=False):
        # Create internal MPE path generator
        if mpe_path is None:
            self._mpe_path = MPEPath(log=log, value_inference_type=value_inference_type,
                                     add_random=None, use_unweighted=False,
<<<<<<< HEAD
                                     dropconnect_keep_prob=1.0, dropprod_keep_prob=1.0,
                                     matmul_or_conv=matmul_or_conv, noise=0.0,
                                     batch_noise=0.0)
=======
                                     dropconnect_keep_prob=None)
>>>>>>> 78c2d143
        else:
            self._mpe_path = mpe_path

    @property
    def mpe_path(self):
        """MPEPath: Computed MPE path."""
        return self._mpe_path

    def get_state(self, root, *var_nodes):
        """Assemble TF operations computing the MPE state of the given SPN
        variables for the SPN rooted in ``root``.

        Args:
            root (Node): The root node of the SPN graph.
            *var_nodes (VarNode): Variable nodes for which the state should
                                  be computed.

        Returns:
            list of Tensor: A list of tensors containing the MPE state for the
            variable nodes.
        """
        # Generate path if not yet generated
        if not self._mpe_path.counts:
            self._mpe_path.get_mpe_path(root)

        with tf.name_scope("MPEState"):
            return tuple(var_node._compute_mpe_state(
                self._mpe_path.counts[var_node])
                for var_node in var_nodes)<|MERGE_RESOLUTION|>--- conflicted
+++ resolved
@@ -24,15 +24,12 @@
                  matmul_or_conv=False):
         # Create internal MPE path generator
         if mpe_path is None:
-            self._mpe_path = MPEPath(log=log, value_inference_type=value_inference_type,
+            self._mpe_path = MPEPath(log=log,
+                                     value_inference_type=value_inference_type,
                                      add_random=None, use_unweighted=False,
-<<<<<<< HEAD
                                      dropconnect_keep_prob=1.0, dropprod_keep_prob=1.0,
                                      matmul_or_conv=matmul_or_conv, noise=0.0,
                                      batch_noise=0.0)
-=======
-                                     dropconnect_keep_prob=None)
->>>>>>> 78c2d143
         else:
             self._mpe_path = mpe_path
 
