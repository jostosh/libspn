--- conflicted
+++ resolved
@@ -26,13 +26,9 @@
         if mpe_path is None:
             self._mpe_path = MPEPath(log=log,
                                      value_inference_type=value_inference_type,
-<<<<<<< HEAD
                                      add_random=None, use_unweighted=False, dynamic=dynamic,
-                                     dynamic_reduce_in_loop=False)
-=======
-                                     add_random=None, use_unweighted=False,
-                                     dropconnect_keep_prob=1.0, dropout_keep_prob=1.0)
->>>>>>> 7cb67899
+                                     dynamic_reduce_in_loop=False, dropout_keep_prob=1.0, 
+                                     dropconnect_keep_prob=1.0)
         else:
             self._mpe_path = mpe_path
 
