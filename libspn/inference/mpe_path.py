--- conflicted
+++ resolved
@@ -34,11 +34,8 @@
     """
 
     def __init__(self, value=None, value_inference_type=None, log=True, add_random=None,
-<<<<<<< HEAD
-                 use_unweighted=False, dynamic=False, dynamic_reduce_in_loop=True, sample=False):
-=======
-                 use_unweighted=False, sample=False, sample_prob=None):
->>>>>>> 24ae9b1c
+                 use_unweighted=False, dynamic=False, dynamic_reduce_in_loop=True, sample=False,
+                 sample_prob=None):
         self._true_counts = {}
         self._actual_counts = {}
         self._counts_per_step = {}
@@ -46,12 +43,9 @@
         self._add_random = add_random
         self._use_unweighted = use_unweighted
         self._sample = sample
-<<<<<<< HEAD
+        self._sample_prob = sample_prob
         self._dynamic = dynamic
         self._dynamic_reduce_in_loop = dynamic_reduce_in_loop
-=======
-        self._sample_prob = sample_prob
->>>>>>> 24ae9b1c
         # Create internal value generator
         if value is None:
             if dynamic:
@@ -262,7 +256,8 @@
                                       for i in node.inputs],
                             add_random=self._add_random,
                             use_unweighted=self._use_unweighted,
-                            sample=self._sample)
+                            sample=self._sample,
+                            sample_prob=self._sample_prob)
                     else:
                         return node._compute_mpe_path(
                             summed, *[self._value.read_node_val(i.node, t)
@@ -270,7 +265,8 @@
                                       for i in node.inputs],
                             add_random=self._add_random,
                             use_unweighted=self._use_unweighted,
-                            sample=self._sample)
+                            sample=self._sample,
+                            sample_prob=self._sample_prob)
 
         # Generate values if not yet generated
         if not self._value.values:
