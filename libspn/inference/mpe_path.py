# ------------------------------------------------------------------------
# Copyright (C) 2016-2017 Andrzej Pronobis - All Rights Reserved
#
# This file is part of LibSPN. Unauthorized use or copying of this file,
# via any medium is strictly prohibited. Proprietary and confidential.
# ------------------------------------------------------------------------

from types import MappingProxyType
import tensorflow as tf
<<<<<<< HEAD
from libspn.inference.value import Value, LogValue, DynamicValue, DynamicLogValue
from libspn.graph.algorithms import compute_graph_up_down, compute_graph_up_down_dynamic
import libspn.conf as conf


def tensor_array_factory(max_len):
    def factory(node):
        return tf.TensorArray(
            size=max_len, dtype=conf.dtype, clear_after_read=False, name=node.name + "_TensorArray")
    return factory
=======
from libspn.inference.value import Value, LogValue
from libspn.graph.algorithms import compute_graph_up_down
from libspn.graph.basesum import BaseSum
>>>>>>> 7cb67899


class MPEPath:
    """Assembles TF operations computing the branch counts for the MPE downward
    path through the SPN. It computes the number of times each branch was
    traveled by a complete subcircuit determined by the MPE value of the latent
    variables in the model.

    Args:
        value (Value or LogValue): Pre-computed SPN values.
        value_inference_type (InferenceType): The inference type used during the
            upwards pass through the SPN. Ignored if ``value`` is given.
        log (bool): If ``True``, calculate the value in the log space. Ignored
                    if ``value`` is given.
    """

    def __init__(self, value=None, value_inference_type=None, log=True, add_random=None,
<<<<<<< HEAD
                 use_unweighted=False, dynamic=False, dynamic_reduce_in_loop=True, sample=False,
                 sample_prob=None):
=======
                 use_unweighted=False, sample=False, sample_prob=None, sample_rank_based=None,
                 dropconnect_keep_prob=None, dropout_keep_prob=None):
>>>>>>> 7cb67899
        self._true_counts = {}
        self._actual_counts = {}
        self._counts_per_step = {}
        self._log = log
        self._add_random = add_random
        self._use_unweighted = use_unweighted
        self._sample = sample
        self._sample_prob = sample_prob
<<<<<<< HEAD
        self._dynamic = dynamic
        self._dynamic_reduce_in_loop = dynamic_reduce_in_loop
        # Create internal value generator
        if value is None:
            if dynamic:
                if log:
                    self._value = DynamicLogValue(value_inference_type)
                else:
                    self._value = DynamicValue(value_inference_type)
            else:
                if log:
                    self._value = LogValue(value_inference_type)
                else:
                    self._value = Value(value_inference_type)
=======
        self._sample_rank_based = sample_rank_based
        # Create internal value generator
        if value is None:
            if log:
                self._value = LogValue(
                    value_inference_type, dropconnect_keep_prob=dropconnect_keep_prob,
                    dropout_keep_prob=dropout_keep_prob)
            else:
                self._value = Value(
                    value_inference_type, dropconnect_keep_prob=dropconnect_keep_prob,
                    dropout_keep_prob=dropout_keep_prob)
>>>>>>> 7cb67899
        else:
            self._value = value
            self._log = value.log()

    @property
    def value(self):
        """Value or LogValue: Computed SPN values."""
        return self._value

    @property
    def counts(self):
        """dict: Dictionary indexed by node, where each value is a list of tensors
        computing the branch counts, based on the true value of the SPN's latent
        variable, for the inputs of the node."""
        return MappingProxyType(self._true_counts)

    @property
    def actual_counts(self):
        """dict: Dictionary indexed by node, where each value is a list of tensors
        computing the branch counts, based on the actual value calculated by the
        SPN, for the inputs of the node."""
        return MappingProxyType(self._actual_counts)

    @property
    def log(self):
        return self._log

    @property
    def counts_per_step(self):
        """dict: Dictionary indexed by node, where each value is a tensor
        that computes the counts with dimensions [time, batch, node] """
        if not self._dynamic:
            raise AttributeError("MPE path was not configured for a dynamic SPN. Maybe you want to "
                                 "use dynamic=True when instantiating.")
        return MappingProxyType(self._counts_per_step)

    def _get_mpe_path_fixed_graph(self, root):
        """Assemble TF operations computing the branch counts for the MPE
        downward path through the SPN rooted in ``root``.

        Args:
            root (Node): The root node of the SPN graph.
        """
        def down_fun(node, parent_vals):
            # Sum up all parent vals
            parent_vals = [pv for pv in parent_vals if pv is not None]
            if len(parent_vals) > 1:
                summed = tf.add_n(parent_vals, name=node.name + "_add")
            else:
                summed = parent_vals[0]
            self._true_counts[node] = summed
            basesum_kwargs = dict(
                add_random=self._add_random, use_unweighted=self._use_unweighted,
                with_ivs=True, sample=self._sample, sample_prob=self._sample_prob,
                sample_rank_based=self._sample_rank_based)
            if node.is_op:
                kwargs = basesum_kwargs if isinstance(node, BaseSum) else dict()
                # Compute for inputs
                with tf.name_scope(node.name):
                    if self._log:
                        return node._compute_log_mpe_path(
                            summed, *[self._value.values[i.node] if i else None
                                      for i in node.inputs], **kwargs)
                    else:
                        return node._compute_mpe_path(
                            summed, *[self._value.values[i.node] if i else None
                                      for i in node.inputs], **kwargs)

        # Generate values if not yet generated
        if not self._value.values:
            self._value.get_value(root)

        with tf.name_scope("TrueMPEPath"):
            # Compute the tensor to feed to the root node
            graph_input = tf.ones_like(self._value.values[root])

            # Traverse the graph computing counts
            self._true_counts = {}
            compute_graph_up_down(root, down_fun=down_fun, graph_input=graph_input)

    def get_mpe_path_actual(self, root):
        """Assemble TF operations computing the actual branch counts for the MPE
        downward path through the SPN rooted in ``root``.

        Args:
            root (Node): The root node of the SPN graph.
        """
        def down_fun(node, parent_vals):
            # Sum up all parent vals
            parent_vals = [pv for pv in parent_vals if pv is not None]
            if len(parent_vals) > 1:
                summed = tf.add_n(parent_vals, name=node.name + "_add")
            else:
                summed = parent_vals[0]
            self._actual_counts[node] = summed
            basesum_kwargs = dict(
                add_random=self._add_random, use_unweighted=self._use_unweighted,
                with_ivs=False, sample=self._sample, sample_prob=self._sample_prob,
                sample_rank_based=self._sample_rank_based)
            if node.is_op:
                # Compute for inputs
                kwargs = basesum_kwargs if isinstance(node, BaseSum) else dict()
                with tf.name_scope(node.name):
                    if self._log:
                        return node._compute_log_mpe_path(
                            summed, *[self._value.values[i.node] if i else None
                                      for i in node.inputs], **kwargs)
                    else:
                        return node._compute_mpe_path(
                            summed, *[self._value.values[i.node] if i else None
                                      for i in node.inputs], **kwargs)

        # Generate values if not yet generated
        if not self._value.values:
            self._value.get_value(root)

        with tf.name_scope("ActualMPEPath"):
            graph_input = tf.ones_like(self._value.values[root])

            # Traverse the graph computing counts
            self._actual_counts = {}
            compute_graph_up_down(root, down_fun=down_fun, graph_input=graph_input)

    def get_mpe_path(self, root, sequence_lens=None):
        if not self._dynamic:
            if sequence_lens is not None:
                raise ValueError(
                    "Sequence length is not none, but this MPEPath instance has not been "
                    "initialized with dynamic=True.")
            self._get_mpe_path_fixed_graph(root)
        else:
            self._get_mpe_path_dynamic_graph(root, sequence_lens=sequence_lens)

    def _get_mpe_path_dynamic_graph(self, root, sequence_lens=None):
        """Assemble TF operations computing the branch counts for the MPE
        downward path through the SPN rooted in ``root``.

        Args:
            root (Node): The root node of the SPN graph.
        """
        if sequence_lens is not None:
            time0 = root.get_maxlen() - sequence_lens

        def reduce_parents_fun_step(t, node, parent_vals):
            # Sum up all parent vals
            parent_vals = [p for p in parent_vals if p is not None]
            def accumulate():
                if len(parent_vals) > 1:
                    # tf.accumulate_n will complain about a temporary variable being defined more
                    # than once, so use tf.add_n
                    return tf.add_n(parent_vals, name=node.name + "_add")

                return parent_vals[0]

            if node.is_op:
                if sequence_lens is not None:
                    zeros = tf.zeros_like(parent_vals[0])
                    if node.interface_head:
                        return tf.where(tf.less_equal(t, time0), zeros, accumulate())
                    return tf.where(tf.less(t, time0), zeros, accumulate())

                if node.interface_head:
                    # This conditional is needed for dealing with t == 0 or
                    # t <= maxlen - sequence_len.
                    # In that case, the part of the graph under the interface_head
                    # should be disabled (set to zero)
                    return tf.cond(tf.equal(t, 0),
                                   lambda: tf.zeros_like(parent_vals[0]), accumulate)

            # Default behavior
            return accumulate()

        def down_fun_time(t, node, summed):
            if node.is_op:
                # Compute for inputs
                with tf.name_scope(node.name):

                    if self._log:
                        return node._compute_log_mpe_path(
                            summed, *[self._value.read_node_val(i.node, t)
                                      if i else None
                                      for i in node.inputs],
                            add_random=self._add_random,
                            use_unweighted=self._use_unweighted,
                            sample=self._sample,
                            sample_prob=self._sample_prob)
                    else:
                        return node._compute_mpe_path(
                            summed, *[self._value.read_node_val(i.node, t)
                                      if i else None
                                      for i in node.inputs],
                            add_random=self._add_random,
                            use_unweighted=self._use_unweighted,
                            sample=self._sample,
                            sample_prob=self._sample_prob)

        # Generate values if not yet generated
        if not self._value.values:
            self._value.get_value(root, sequence_lens=sequence_lens)

        with tf.name_scope("MPEPath"):
            # Compute the tensor to feed to the root node
            out_size = root.get_out_size()
            out_size = (out_size,) if isinstance(out_size, int) else out_size
            graph_input_end = tf.ones(shape=(root.get_batch_size(),) + out_size, dtype=conf.dtype)
            graph_input_default = tf.zeros_like(graph_input_end)

            if self._dynamic_reduce_in_loop:
                # Traverse the graph computing counts
                self._true_counts = compute_graph_up_down_dynamic(
                    root, down_fun_step=down_fun_time, graph_input_end=graph_input_end,
                    graph_input_default=graph_input_default,
                    reduce_parents_fun_step=reduce_parents_fun_step, reduce_init=tf.zeros,
                    reduce_binary_op=tf.add)
            else:
                # Traverse the graph computing counts
                self._true_counts = compute_graph_up_down_dynamic(
                    root, down_fun_step=down_fun_time, graph_input_end=graph_input_end,
                    graph_input_default=graph_input_default,
                    reduce_parents_fun_step=reduce_parents_fun_step)

                with tf.name_scope("SumAcrossSequence"):
                    for node in self._true_counts:
                        self._counts_per_step[node] = per_step = self._true_counts[node].stack()
                        self._true_counts[node] = tf.reduce_sum(
                            per_step, axis=0, name=node.name + "CountsTotalPerBatch")<|MERGE_RESOLUTION|>--- conflicted
+++ resolved
@@ -7,7 +7,7 @@
 
 from types import MappingProxyType
 import tensorflow as tf
-<<<<<<< HEAD
+from libspn.graph.basesum import BaseSum
 from libspn.inference.value import Value, LogValue, DynamicValue, DynamicLogValue
 from libspn.graph.algorithms import compute_graph_up_down, compute_graph_up_down_dynamic
 import libspn.conf as conf
@@ -18,11 +18,6 @@
         return tf.TensorArray(
             size=max_len, dtype=conf.dtype, clear_after_read=False, name=node.name + "_TensorArray")
     return factory
-=======
-from libspn.inference.value import Value, LogValue
-from libspn.graph.algorithms import compute_graph_up_down
-from libspn.graph.basesum import BaseSum
->>>>>>> 7cb67899
 
 
 class MPEPath:
@@ -40,13 +35,9 @@
     """
 
     def __init__(self, value=None, value_inference_type=None, log=True, add_random=None,
-<<<<<<< HEAD
-                 use_unweighted=False, dynamic=False, dynamic_reduce_in_loop=True, sample=False,
-                 sample_prob=None):
-=======
                  use_unweighted=False, sample=False, sample_prob=None, sample_rank_based=None,
-                 dropconnect_keep_prob=None, dropout_keep_prob=None):
->>>>>>> 7cb67899
+                 dropconnect_keep_prob=None, dropout_keep_prob=None, dynamic=False, 
+                 dynamic_reduce_in_loop=True):
         self._true_counts = {}
         self._actual_counts = {}
         self._counts_per_step = {}
@@ -55,34 +46,17 @@
         self._use_unweighted = use_unweighted
         self._sample = sample
         self._sample_prob = sample_prob
-<<<<<<< HEAD
+        self._sample_rank_based = sample_rank_based
         self._dynamic = dynamic
         self._dynamic_reduce_in_loop = dynamic_reduce_in_loop
         # Create internal value generator
         if value is None:
             if dynamic:
-                if log:
-                    self._value = DynamicLogValue(value_inference_type)
-                else:
-                    self._value = DynamicValue(value_inference_type)
-            else:
-                if log:
-                    self._value = LogValue(value_inference_type)
-                else:
-                    self._value = Value(value_inference_type)
-=======
-        self._sample_rank_based = sample_rank_based
-        # Create internal value generator
-        if value is None:
-            if log:
-                self._value = LogValue(
-                    value_inference_type, dropconnect_keep_prob=dropconnect_keep_prob,
-                    dropout_keep_prob=dropout_keep_prob)
-            else:
-                self._value = Value(
-                    value_inference_type, dropconnect_keep_prob=dropconnect_keep_prob,
-                    dropout_keep_prob=dropout_keep_prob)
->>>>>>> 7cb67899
+                v_class = DynamicLogValue if log else DynamicValue
+            else:
+                v_class = LogValue if log else Value
+            self._value = v_class(value_inference_type, dropout_keep_prob=dropout_keep_prob, 
+                                  dropconnect_keep_prob=dropconnect_keep_prob)
         else:
             self._value = value
             self._log = value.log()
@@ -255,29 +229,24 @@
             # Default behavior
             return accumulate()
 
+        basesum_kwargs = dict(
+            add_random=self._add_random, use_unweighted=self._use_unweighted,
+            with_ivs=False, sample=self._sample, sample_prob=self._sample_prob,
+            sample_rank_based=self._sample_rank_based)
+        
         def down_fun_time(t, node, summed):
             if node.is_op:
                 # Compute for inputs
                 with tf.name_scope(node.name):
-
+                    kwargs = basesum_kwargs if isinstance(node, BaseSum) else dict()
                     if self._log:
                         return node._compute_log_mpe_path(
                             summed, *[self._value.read_node_val(i.node, t)
-                                      if i else None
-                                      for i in node.inputs],
-                            add_random=self._add_random,
-                            use_unweighted=self._use_unweighted,
-                            sample=self._sample,
-                            sample_prob=self._sample_prob)
+                                      if i else None for i in node.inputs], **kwargs)
                     else:
                         return node._compute_mpe_path(
                             summed, *[self._value.read_node_val(i.node, t)
-                                      if i else None
-                                      for i in node.inputs],
-                            add_random=self._add_random,
-                            use_unweighted=self._use_unweighted,
-                            sample=self._sample,
-                            sample_prob=self._sample_prob)
+                                      if i else None for i in node.inputs], **kwargs)
 
         # Generate values if not yet generated
         if not self._value.values:
