# ------------------------------------------------------------------------
# Copyright (C) 2016-2017 Andrzej Pronobis - All Rights Reserved
#
# This file is part of LibSPN. Unauthorized use or copying of this file,
# via any medium is strictly prohibited. Proprietary and confidential.
# ------------------------------------------------------------------------

from types import MappingProxyType
import tensorflow as tf
from libspn.inference.value import Value, LogValue
from libspn.graph.algorithms import compute_graph_up_down
from libspn.graph.basesum import BaseSum


class MPEPath:
    """Assembles TF operations computing the branch counts for the MPE downward
    path through the SPN. It computes the number of times each branch was
    traveled by a complete subcircuit determined by the MPE value of the latent
    variables in the model.

    Args:
        value (Value or LogValue): Pre-computed SPN values.
        value_inference_type (InferenceType): The inference type used during the
            upwards pass through the SPN. Ignored if ``value`` is given.
        log (bool): If ``True``, calculate the value in the log space. Ignored
                    if ``value`` is given.
    """

    def __init__(self, value=None, value_inference_type=None, log=True, add_random=None,
                 use_unweighted=False, sample=False, sample_prob=None,
<<<<<<< HEAD
                 dropconnect_keep_prob=None, dropout_keep_prob=None):
=======
                 dropconnect_keep_prob=None, matmul_or_conv=False, dropprod_keep_prob=None,
                 noise=None, batch_noise=None):
>>>>>>> 88819899
        self._true_counts = {}
        self._actual_counts = {}
        self._log = log
        self._add_random = add_random
        self._use_unweighted = use_unweighted
        self._sample = sample
        self._sample_prob = sample_prob
        # Create internal value generator
        if value is None:
            if log:
                self._value = LogValue(
                    value_inference_type, dropconnect_keep_prob=dropconnect_keep_prob,
<<<<<<< HEAD
                    dropout_keep_prob=dropout_keep_prob, matmul_or_conv=True)
            else:
                self._value = Value(
                    value_inference_type, dropconnect_keep_prob=dropconnect_keep_prob,
                    dropout_keep_prob=dropout_keep_prob, matmul_or_conv=True)
=======
                    dropprod_keep_prob=dropprod_keep_prob, noise=noise,
                    matmul_or_conv=matmul_or_conv, batch_noise=batch_noise)
            else:
                self._value = Value(
                    value_inference_type, dropconnect_keep_prob=dropconnect_keep_prob,
                    dropprod_keep_prob=dropprod_keep_prob, noise=noise,
                    matmul_or_conv=matmul_or_conv, batch_noise=batch_noise)
>>>>>>> 88819899
        else:
            self._value = value
            self._log = value.log()

    @property
    def value(self):
        """Value or LogValue: Computed SPN values."""
        return self._value

    @property
    def counts(self):
        """dict: Dictionary indexed by node, where each value is a list of tensors
        computing the branch counts, based on the true value of the SPN's latent
        variable, for the inputs of the node."""
        return MappingProxyType(self._true_counts)

    @property
    def actual_counts(self):
        """dict: Dictionary indexed by node, where each value is a list of tensors
        computing the branch counts, based on the actual value calculated by the
        SPN, for the inputs of the node."""
        return MappingProxyType(self._actual_counts)

    @property
    def log(self):
        return self._log

    def get_mpe_path(self, root):
        """Assemble TF operations computing the true branch counts for the MPE
        downward path through the SPN rooted in ``root``.

        Args:
            root (Node): The root node of the SPN graph.
        """
        def down_fun(node, parent_vals):
            # Sum up all parent vals
            parent_vals = [pv for pv in parent_vals if pv is not None]
            if len(parent_vals) > 1:
                summed = tf.add_n(parent_vals, name=node.name + "_add")
            else:
                summed = parent_vals[0]
            self._true_counts[node] = summed
            basesum_kwargs = dict(
                add_random=self._add_random, use_unweighted=self._use_unweighted,
<<<<<<< HEAD
                with_ivs=True, sample=self._sample, sample_prob=self._sample_prob)
=======
                sample=self._sample, sample_prob=self._sample_prob)
>>>>>>> 88819899
            if node.is_op:
                kwargs = basesum_kwargs if isinstance(node, BaseSum) else dict()
                # Compute for inputs
                with tf.name_scope(node.name):
                    if self._log:
                        return node._compute_log_mpe_path(
                            summed, *[self._value.values[i.node] if i else None
                                      for i in node.inputs], **kwargs)
                    else:
                        return node._compute_mpe_path(
                            summed, *[self._value.values[i.node] if i else None
                                      for i in node.inputs], **kwargs)

        # Generate values if not yet generated
        if not self._value.values:
            self._value.get_value(root)

        with tf.name_scope("TrueMPEPath"):
            # Compute the tensor to feed to the root node
            graph_input = tf.ones_like(self._value.values[root])

            # Traverse the graph computing counts
            self._true_counts = {}
            compute_graph_up_down(root, down_fun=down_fun, graph_input=graph_input)

    def get_mpe_path_actual(self, root):
        """Assemble TF operations computing the actual branch counts for the MPE
        downward path through the SPN rooted in ``root``.

        Args:
            root (Node): The root node of the SPN graph.
        """
        def down_fun(node, parent_vals):
            # Sum up all parent vals
            parent_vals = [pv for pv in parent_vals if pv is not None]
            if len(parent_vals) > 1:
                summed = tf.add_n(parent_vals, name=node.name + "_add")
            else:
                summed = parent_vals[0]
            self._actual_counts[node] = summed
            basesum_kwargs = dict(
                add_random=self._add_random, use_unweighted=self._use_unweighted,
<<<<<<< HEAD
                with_ivs=False, sample=self._sample, sample_prob=self._sample_prob)
=======
                sample=self._sample, sample_prob=self._sample_prob)
>>>>>>> 88819899
            if node.is_op:
                # Compute for inputs
                kwargs = basesum_kwargs if isinstance(node, BaseSum) else dict()
                with tf.name_scope(node.name):
                    if self._log:
                        return node._compute_log_mpe_path(
                            summed, *[self._value.values[i.node] if i else None
                                      for i in node.inputs], **kwargs)
                    else:
                        return node._compute_mpe_path(
                            summed, *[self._value.values[i.node] if i else None
                                      for i in node.inputs], **kwargs)

        # Generate values if not yet generated
        if not self._value.values:
            self._value.get_value(root)

        with tf.name_scope("ActualMPEPath"):
            graph_input = tf.ones_like(self._value.values[root])

            # Traverse the graph computing counts
            self._actual_counts = {}
            compute_graph_up_down(root, down_fun=down_fun, graph_input=graph_input)<|MERGE_RESOLUTION|>--- conflicted
+++ resolved
@@ -28,12 +28,8 @@
 
     def __init__(self, value=None, value_inference_type=None, log=True, add_random=None,
                  use_unweighted=False, sample=False, sample_prob=None,
-<<<<<<< HEAD
-                 dropconnect_keep_prob=None, dropout_keep_prob=None):
-=======
                  dropconnect_keep_prob=None, matmul_or_conv=False, dropprod_keep_prob=None,
                  noise=None, batch_noise=None):
->>>>>>> 88819899
         self._true_counts = {}
         self._actual_counts = {}
         self._log = log
@@ -46,13 +42,6 @@
             if log:
                 self._value = LogValue(
                     value_inference_type, dropconnect_keep_prob=dropconnect_keep_prob,
-<<<<<<< HEAD
-                    dropout_keep_prob=dropout_keep_prob, matmul_or_conv=True)
-            else:
-                self._value = Value(
-                    value_inference_type, dropconnect_keep_prob=dropconnect_keep_prob,
-                    dropout_keep_prob=dropout_keep_prob, matmul_or_conv=True)
-=======
                     dropprod_keep_prob=dropprod_keep_prob, noise=noise,
                     matmul_or_conv=matmul_or_conv, batch_noise=batch_noise)
             else:
@@ -60,7 +49,6 @@
                     value_inference_type, dropconnect_keep_prob=dropconnect_keep_prob,
                     dropprod_keep_prob=dropprod_keep_prob, noise=noise,
                     matmul_or_conv=matmul_or_conv, batch_noise=batch_noise)
->>>>>>> 88819899
         else:
             self._value = value
             self._log = value.log()
@@ -105,11 +93,7 @@
             self._true_counts[node] = summed
             basesum_kwargs = dict(
                 add_random=self._add_random, use_unweighted=self._use_unweighted,
-<<<<<<< HEAD
-                with_ivs=True, sample=self._sample, sample_prob=self._sample_prob)
-=======
                 sample=self._sample, sample_prob=self._sample_prob)
->>>>>>> 88819899
             if node.is_op:
                 kwargs = basesum_kwargs if isinstance(node, BaseSum) else dict()
                 # Compute for inputs
@@ -152,11 +136,7 @@
             self._actual_counts[node] = summed
             basesum_kwargs = dict(
                 add_random=self._add_random, use_unweighted=self._use_unweighted,
-<<<<<<< HEAD
-                with_ivs=False, sample=self._sample, sample_prob=self._sample_prob)
-=======
                 sample=self._sample, sample_prob=self._sample_prob)
->>>>>>> 88819899
             if node.is_op:
                 # Compute for inputs
                 kwargs = basesum_kwargs if isinstance(node, BaseSum) else dict()
