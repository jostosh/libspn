--- conflicted
+++ resolved
@@ -7,16 +7,12 @@
 
 import tensorflow as tf
 from types import MappingProxyType
-<<<<<<< HEAD
 import abc
 from libspn.graph.algorithms import compute_graph_up, compute_graph_up_dynamic
 from libspn.graph.node import DynamicVarNode, DynamicInterface
 from libspn.graph.distribution import GaussianLeaf
-=======
-from libspn.graph.algorithms import compute_graph_up
+from libspn.inference.type import InferenceType
 from libspn.graph.spatialsum import SpatialSum
->>>>>>> a2b33c05
-from libspn.inference.type import InferenceType
 from libspn import utils
 from libspn.graph.basesum import BaseSum
 
@@ -34,27 +30,19 @@
             MPE inference will be used for all nodes.
     """
 
-<<<<<<< HEAD
     def __init__(self, inference_type=None, log=True, name="Value", dropconnect_keep_prob=None, 
-                 dropout_keep_prob=None):
+                 dropout_keep_prob=None, matmul_or_conv=True):
         if inference_type not in [None, InferenceType.MARGINAL, InferenceType.MPE]:
             raise ValueError(
                 "Inference type must either None or libspn.InferenceType.MARGINAL "
                 "or libspn.InferenceType.MPE, got {}.".format(inference_type))
-=======
-    def __init__(self, inference_type=None, dropconnect_keep_prob=None, dropout_keep_prob=None,
-                 name="Value", matmul_or_conv=True):
->>>>>>> a2b33c05
         self._inference_type = inference_type
         self._values = {}
         self._dropconnect_keep_prob = dropconnect_keep_prob
         self._dropout_keep_prob = dropout_keep_prob
         self._name = name
-<<<<<<< HEAD
         self._log = log
-=======
         self._matmul_or_conv = matmul_or_conv
->>>>>>> a2b33c05
 
     @property
     def log(self):
@@ -78,6 +66,8 @@
                 kwargs = self._get_node_kwargs(node)
                 inference_type = self._inference_type or node.inference_type
                 if inference_type == InferenceType.MARGINAL:
+                    if isinstance(node, SpatialSum):
+                        kwargs['matmul_or_conv'] = self._matmul_or_conv
                     if self._log:
                         return node._compute_log_value(*args, **kwargs)
                     else:
@@ -105,25 +95,6 @@
             Tensor: A tensor of shape ``[None, num_outputs]``, where the first
             dimension corresponds to the batch size.
         """
-<<<<<<< HEAD
-=======
-        def fun(node, *args):
-            if self._dropconnect_keep_prob and isinstance(node, BaseSum):
-                kwargs = dict(
-                    dropconnect_keep_prob=self._dropconnect_keep_prob,
-                    dropout_keep_prob=self._dropout_keep_prob)
-            else:
-                kwargs = dict()
-            with tf.name_scope(node.name):
-                if (self._inference_type == InferenceType.MARGINAL
-                    or (self._inference_type is None and
-                        node.inference_type == InferenceType.MARGINAL)):
-                    if isinstance(node, SpatialSum):
-                        kwargs['matmul_or_conv'] = self._matmul_or_conv
-                    return node._compute_value(*args, **kwargs)
-                else:
-                    return node._compute_mpe_value(*args, **kwargs)
->>>>>>> a2b33c05
 
         self._values = {}
         with tf.name_scope(self._name):
@@ -141,22 +112,11 @@
 
 class LogValue(BaseValue):
 
-<<<<<<< HEAD
     def __init__(self, inference_type=None, dropconnect_keep_prob=None, dropout_keep_prob=None, 
                  name="LogValue"):
         super().__init__(inference_type=inference_type, name=name, log=True, 
                          dropconnect_keep_prob=dropconnect_keep_prob, 
                          dropout_keep_prob=dropout_keep_prob)
-=======
-    def __init__(self, inference_type=None, dropout_keep_prob=None, dropconnect_keep_prob=None,
-                 name="LogValue", matmul_or_conv=True):
-        self._inference_type = inference_type
-        self._values = {}
-        self._dropconnect_keep_prob = dropconnect_keep_prob
-        self._dropout_keep_prob = dropout_keep_prob
-        self._name = name
-        self._matmul_or_conv = matmul_or_conv
->>>>>>> a2b33c05
 
 
 class DynamicBaseValue(BaseValue, abc.ABC):
@@ -186,7 +146,6 @@
             Tensor: A tensor of shape ``[None, num_outputs]``, where the first
             dimension corresponds to the batch size.
         """
-<<<<<<< HEAD
         if sequence_lens is not None:
             time0 = root.get_maxlen() - sequence_lens
 
@@ -204,6 +163,8 @@
                     kwargs = self._get_node_kwargs(node, step, interface_value_map)    
                     inference_type = self._inference_type or node.inference_type
                     if inference_type == InferenceType.MARGINAL:
+                        if isinstance(node, SpatialSum):
+                            kwargs['matmul_or_conv'] = self._matmul_or_conv
                         if self._log:
                             val = node._compute_log_value(*args, **kwargs)
                         else:
@@ -227,24 +188,6 @@
                         return tf.cond(tf.equal(step, 0), lambda: no_evidence_fn(val), lambda: val)
                     return val
             return fun
-=======
-        def fun(node, *args):
-            if self._dropconnect_keep_prob and isinstance(node, BaseSum):
-                kwargs = dict(
-                    dropconnect_keep_prob=self._dropconnect_keep_prob,
-                    dropout_keep_prob=self._dropout_keep_prob)
-            else:
-                kwargs = dict()
-            with tf.name_scope(node.name):
-                if (self._inference_type == InferenceType.MARGINAL
-                    or (self._inference_type is None and
-                        node.inference_type == InferenceType.MARGINAL)):
-                    if isinstance(node, SpatialSum):
-                        kwargs['matmul_or_conv'] = self._matmul_or_conv
-                    return node._compute_log_value(*args, **kwargs)
-                else:
-                    return node._compute_log_mpe_value(*args, **kwargs)
->>>>>>> a2b33c05
 
         self._values = {}
         with tf.name_scope(self._name):
