--- conflicted
+++ resolved
@@ -12,11 +12,9 @@
 from libspn.graph.node import DynamicVarNode, DynamicInterface
 from libspn.graph.distribution import GaussianLeaf
 from libspn.inference.type import InferenceType
-<<<<<<< HEAD
 from libspn import utils
-=======
 from libspn.graph.basesum import BaseSum
->>>>>>> 7cb67899
+
 
 
 class BaseValue(abc.ABC):
@@ -32,50 +30,50 @@
             MPE inference will be used for all nodes.
     """
 
-<<<<<<< HEAD
-    def __init__(self, inference_type=None, log=True, name="Value"):
+    def __init__(self, inference_type=None, log=True, name="Value", dropconnect_keep_prob=None, 
+                 dropout_keep_prob=None):
         if inference_type not in [None, InferenceType.MARGINAL, InferenceType.MPE]:
             raise ValueError(
                 "Inference type must either None or libspn.InferenceType.MARGINAL "
                 "or libspn.InferenceType.MPE, got {}.".format(inference_type))
         self._inference_type = inference_type
         self._values = {}
+        self._dropconnect_keep_prob = dropconnect_keep_prob
+        self._dropout_keep_prob = dropout_keep_prob
+        self._name = name
         self._log = log
-        self._name = name
 
     @property
     def log(self):
         return self._log
-=======
-    def __init__(self, inference_type=None, dropconnect_keep_prob=None, dropout_keep_prob=None,
-                 name="Value"):
-        self._inference_type = inference_type
-        self._values = {}
-        self._dropconnect_keep_prob = dropconnect_keep_prob
-        self._dropout_keep_prob = dropout_keep_prob
-        self._name = name
->>>>>>> 7cb67899
-
+    
     @property
     def values(self):
         """dict: A dictionary of ``Tensor`` indexed by the SPN node containing
         operations computing value for each node."""
         return MappingProxyType(self._values)
 
+    def _get_node_kwargs(self, node):
+        if isinstance(node, BaseSum):
+            return dict(dropout_keep_prob=self._dropout_keep_prob,
+                        dropconnect_keep_prob=self._dropconnect_keep_prob)
+        return dict()
+
     def _value_fn(self):
         def fun(node, *args):
             with tf.name_scope(node.name):
+                kwargs = self._get_node_kwargs(node)
                 inference_type = self._inference_type or node.inference_type
                 if inference_type == InferenceType.MARGINAL:
                     if self._log:
-                        return node._compute_log_value(*args)
+                        return node._compute_log_value(*args, **kwargs)
                     else:
-                        return node._compute_value(*args)
+                        return node._compute_value(*args, **kwargs)
                 elif inference_type == InferenceType.MPE:
                     if self._log:
-                        return node._compute_log_mpe_value(*args)
+                        return node._compute_log_mpe_value(*args, **kwargs)
                     else:
-                        return node._compute_mpe_value(*args)
+                        return node._compute_mpe_value(*args, **kwargs)
                 else:
                     raise TypeError("Inference type must be either marginal or MPE.")
         return fun
@@ -94,54 +92,28 @@
             Tensor: A tensor of shape ``[None, num_outputs]``, where the first
             dimension corresponds to the batch size.
         """
-<<<<<<< HEAD
 
         self._values = {}
         with tf.name_scope(self._name):
             return compute_graph_up(root, val_fun=self._value_fn(), all_values=self._values)
-=======
-        def fun(node, *args):
-            if self._dropconnect_keep_prob and isinstance(node, BaseSum):
-                kwargs = dict(
-                    dropconnect_keep_prob=self._dropconnect_keep_prob,
-                    dropout_keep_prob=self._dropout_keep_prob)
-            else:
-                kwargs = dict()
-            with tf.name_scope(node.name):
-                if (self._inference_type == InferenceType.MARGINAL
-                    or (self._inference_type is None and
-                        node.inference_type == InferenceType.MARGINAL)):
-                    return node._compute_value(*args, **kwargs)
-                else:
-                    return node._compute_mpe_value(*args, **kwargs)
-
-        self._values = {}
-        with tf.name_scope(self._name):
-            return compute_graph_up(root, val_fun=fun,
-                                    all_values=self._values)
->>>>>>> 7cb67899
 
 
 class Value(BaseValue):
 
-    def __init__(self, inference_type=None, name="Value"):
-        super().__init__(inference_type=inference_type, name=name, log=False)
-
-<<<<<<< HEAD
-=======
-    def __init__(self, inference_type=None, dropout_keep_prob=None, dropconnect_keep_prob=None,
+    def __init__(self, inference_type=None, dropconnect_keep_prob=None, dropout_keep_prob=None, 
+                 name="Value"):
+        super().__init__(inference_type=inference_type, name=name, log=False, 
+                         dropconnect_keep_prob=dropconnect_keep_prob, 
+                         dropout_keep_prob=dropout_keep_prob)
+
+
+class LogValue(BaseValue):
+
+    def __init__(self, inference_type=None, dropconnect_keep_prob=None, dropout_keep_prob=None, 
                  name="LogValue"):
-        self._inference_type = inference_type
-        self._values = {}
-        self._dropconnect_keep_prob = dropconnect_keep_prob
-        self._dropout_keep_prob = dropout_keep_prob
-        self._name = name
->>>>>>> 7cb67899
-
-class LogValue(BaseValue):
-
-    def __init__(self, inference_type=None, name="LogValue"):
-        super().__init__(inference_type=inference_type, name=name, log=True)
+        super().__init__(inference_type=inference_type, name=name, log=True, 
+                         dropconnect_keep_prob=dropconnect_keep_prob, 
+                         dropout_keep_prob=dropout_keep_prob)
 
 
 class DynamicBaseValue(BaseValue, abc.ABC):
@@ -150,6 +122,13 @@
     def read_node_val(self, node, t):
         return self._values[node].read(t)
 
+    def _get_node_kwargs(self, node, step, interface_value_map):
+        kwargs = super()._get_node_kwargs(node)
+        if isinstance(node, (DynamicVarNode, DynamicInterface)) or \
+                (isinstance(node, GaussianLeaf) and node.is_dynamic):
+            kwargs['step'] = step
+        return kwargs
+    
     def get_value(self, root, return_sequence=False, sequence_lens=None):
         """Assemble a TF operation computing the values of nodes of the SPN
         rooted in ``root``.
@@ -164,7 +143,6 @@
             Tensor: A tensor of shape ``[None, num_outputs]``, where the first
             dimension corresponds to the batch size.
         """
-<<<<<<< HEAD
         if sequence_lens is not None:
             time0 = root.get_maxlen() - sequence_lens
 
@@ -177,13 +155,9 @@
                     # TODO the below is not really well designed, but the temporal nodes should
                     # somehow have access to the step (and batch size in the case of a dynamic
                     # interface)
-                    if isinstance(node, DynamicVarNode):
-                        kwargs['step'] = step
                     if isinstance(node, DynamicInterface):
                         args = [interface_value_map[node]] if node in interface_value_map else []
-                        kwargs['step'] = step
-                    if isinstance(node, GaussianLeaf) and node.is_dynamic:
-                        kwargs['step'] = step
+                    kwargs = self._get_node_kwargs(node, step, interface_value_map)    
                     inference_type = self._inference_type or node.inference_type
                     if inference_type == InferenceType.MARGINAL:
                         if self._log:
@@ -225,32 +199,16 @@
 
 class DynamicValue(DynamicBaseValue):
 
-    def __init__(self, inference_type=None, name="DynamicValue"):
-        super().__init__(inference_type=inference_type, name=name, log=False)
+    def __init__(self, inference_type=None, dropout_keep_prob=None, dropconnect_keep_prob=None, 
+                 name="DynamicValue"):
+        super().__init__(inference_type=inference_type, dropout_keep_prob=dropout_keep_prob, 
+                         dropconnect_keep_prob=dropconnect_keep_prob, name=name, log=False)
 
 
 class DynamicLogValue(DynamicBaseValue):
 
-    def __init__(self, inference_type=None, name="DynamicLogValue"):
-        super().__init__(inference_type=inference_type, name=name, log=True)
-
-=======
-        def fun(node, *args):
-            if self._dropconnect_keep_prob and isinstance(node, BaseSum):
-                kwargs = dict(
-                    dropconnect_keep_prob=self._dropconnect_keep_prob,
-                    dropout_keep_prob=self._dropout_keep_prob)
-            else:
-                kwargs = dict()
-            with tf.name_scope(node.name):
-                if (self._inference_type == InferenceType.MARGINAL
-                    or (self._inference_type is None and
-                        node.inference_type == InferenceType.MARGINAL)):
-                    return node._compute_log_value(*args, **kwargs)
-                else:
-                    return node._compute_log_mpe_value(*args, **kwargs)
-
-        self._values = {}
-        with tf.name_scope(self._name):
-            return compute_graph_up(root, val_fun=fun, all_values=self._values)
->>>>>>> 7cb67899
+    def __init__(self, inference_type=None, dropout_keep_prob=None, dropconnect_keep_prob=None, 
+                 name="DynamicLogValue"):
+        super().__init__(inference_type=inference_type, dropout_keep_prob=dropout_keep_prob, 
+                         dropconnect_keep_prob=dropconnect_keep_prob, name=name, log=True)
+
