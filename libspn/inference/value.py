# ------------------------------------------------------------------------
# Copyright (C) 2016-2017 Andrzej Pronobis - All Rights Reserved
#
# This file is part of LibSPN. Unauthorized use or copying of this file,
# via any medium is strictly prohibited. Proprietary and confidential.
# ------------------------------------------------------------------------

import tensorflow as tf
from types import MappingProxyType
from libspn.graph.algorithms import compute_graph_up
from libspn.graph.spatialsum import SpatialSum
from libspn.inference.type import InferenceType
from libspn.graph.basesum import BaseSum
from libspn.graph.convprod2d import ConvProd2D



class LogValue:
    """Assembles a TF operation computing the log values of nodes of the SPN
    during an upwards pass. The value can be either an SPN value (marginal
    inference) or an MPN value (MPE inference) or a mixture of both.

    Args:
        inference_type (InferenceType): Determines the type of inference that
            should be used. If set to ``None``, the inference type is specified
            by the ``inference_type`` flag of the node. If set to ``MARGINAL``,
            marginal inference will be used for all nodes. If set to ``MPE``,
            MPE inference will be used for all nodes.
    """

<<<<<<< HEAD
    def __init__(self, inference_type=None, dropconnect_keep_prob=None, dropprod_keep_prob=None,
                 name="Value", matmul_or_conv=True, noise=None, batch_noise=None):
=======
    def __init__(self, inference_type=None, dropconnect_keep_prob=None, name="LogValue"):
>>>>>>> 78c2d143
        self._inference_type = inference_type
        self._values = {}
        self._dropconnect_keep_prob = dropconnect_keep_prob
        self._dropprod_keep_prob = dropprod_keep_prob
        self._noise = noise
        self._batch_noise = batch_noise
        self._name = name
        self._matmul_or_conv = matmul_or_conv

    @property
    def values(self):
        """dict: A dictionary of ``Tensor`` indexed by the SPN node containing
        operations computing log value for each node."""
        return MappingProxyType(self._values)

    def log(self):
        return True

    def get_value(self, root):
        """Assemble TF operations computing the log values of nodes of the SPN
        rooted in ``root``.

        Returns the operation computing the log value for the ``root``.
        Operations computing log values for other nodes can be obtained using
        :obj:`values`.

        Args:
            root: Root node of the SPN.

        Returns:
            Tensor: A tensor of shape ``[None, num_outputs]``, where the first
            dimension corresponds to the batch size.
        """
        def fun(node, *args):
            if self._dropconnect_keep_prob and isinstance(node, BaseSum):
                kwargs = dict(
                    dropconnect_keep_prob=self._dropconnect_keep_prob)
            else:
                kwargs = dict()
            if self._dropprod_keep_prob and isinstance(node, ConvProd2D):
                kwargs['dropout_keep_prob'] = self._dropprod_keep_prob
            with tf.name_scope(node.name):
                if (self._inference_type == InferenceType.MARGINAL
                    or (self._inference_type is None and
                        node.inference_type == InferenceType.MARGINAL)):
<<<<<<< HEAD
                    if isinstance(node, SpatialSum):
                        kwargs['matmul_or_conv'] = self._matmul_or_conv
                        kwargs['noise'] = self._noise
                        kwargs['batch_noise'] = self._batch_noise
                    return node._compute_value(*args, **kwargs)
=======
                    return node._compute_log_value(*args, **kwargs)
>>>>>>> 78c2d143
                else:
                    return node._compute_log_mpe_value(*args, **kwargs)

        self._values = {}
        with tf.name_scope(self._name):
            return compute_graph_up(root, val_fun=fun, all_values=self._values)


class Value(LogValue):
    """Assembles TF operations computing the values of nodes of the SPN during
    an upwards pass. The value can be either an SPN value (marginal inference)
    or an MPN value (MPE inference) or a mixture of both.

    Args:
        inference_type (InferenceType): Determines the type of inference that
            should be used. If set to ``None``, the inference type is specified
            by the ``inference_type`` flag of the node. If set to ``MARGINAL``,
            marginal inference will be used for all nodes. If set to ``MPE``,
            MPE inference will be used for all nodes.
    """

<<<<<<< HEAD
    def __init__(self, inference_type=None, dropconnect_keep_prob=None,
                 name="LogValue", matmul_or_conv=True, dropprod_keep_prob=None, noise=None, 
                 batch_noise=None):
        self._inference_type = inference_type
        self._values = {}
        self._dropconnect_keep_prob = dropconnect_keep_prob
        self._name = name
        self._matmul_or_conv = matmul_or_conv
        self._dropprod_keep_prob = dropprod_keep_prob
        self._noise = noise
        self._batch_noise = batch_noise

    @property
    def values(self):
        """dict: A dictionary of ``Tensor`` indexed by the SPN node containing
        operations computing log value for each node."""
        return MappingProxyType(self._values)
=======
    def __init__(self, inference_type=None, dropconnect_keep_prob=None, name="Value"):
        super().__init__(
            inference_type=inference_type, dropconnect_keep_prob=dropconnect_keep_prob, name=name)
>>>>>>> 78c2d143

    def log(self):
        return False

    def get_value(self, root):
        """Assemble a TF operation computing the values of nodes of the SPN
        rooted in ``root``.

        Returns the operation computing the value for the ``root``. Operations
        computing values for other nodes can be obtained using :obj:`values`.

        Args:
            root (Node): The root node of the SPN graph.

        Returns:
            Tensor: A tensor of shape ``[None, num_outputs]``, where the first
            dimension corresponds to the batch size.
        """
<<<<<<< HEAD
        def fun(node, *args):
            if self._dropconnect_keep_prob and isinstance(node, BaseSum):
                kwargs = dict(
                    dropconnect_keep_prob=self._dropconnect_keep_prob)
            else:
                kwargs = dict()
            with tf.name_scope(node.name):
                if (self._inference_type == InferenceType.MARGINAL
                    or (self._inference_type is None and
                        node.inference_type == InferenceType.MARGINAL)):
                    if isinstance(node, SpatialSum):
                        kwargs['matmul_or_conv'] = self._matmul_or_conv
                        kwargs['noise'] = self._noise
                        kwargs['batch_noise'] = self._batch_noise
                    return node._compute_log_value(*args, **kwargs)
                else:
                    return node._compute_log_mpe_value(*args, **kwargs)

        self._values = {}
        with tf.name_scope(self._name):
            return compute_graph_up(root, val_fun=fun, all_values=self._values)
=======
        return tf.exp(super(Value, self).get_value(root))
>>>>>>> 78c2d143
<|MERGE_RESOLUTION|>--- conflicted
+++ resolved
@@ -11,8 +11,6 @@
 from libspn.graph.spatialsum import SpatialSum
 from libspn.inference.type import InferenceType
 from libspn.graph.basesum import BaseSum
-from libspn.graph.convprod2d import ConvProd2D
-
 
 
 class LogValue:
@@ -28,20 +26,17 @@
             MPE inference will be used for all nodes.
     """
 
-<<<<<<< HEAD
-    def __init__(self, inference_type=None, dropconnect_keep_prob=None, dropprod_keep_prob=None,
-                 name="Value", matmul_or_conv=True, noise=None, batch_noise=None):
-=======
-    def __init__(self, inference_type=None, dropconnect_keep_prob=None, name="LogValue"):
->>>>>>> 78c2d143
+    def __init__(self, inference_type=None, dropconnect_keep_prob=None,
+                 name="LogValue", matmul_or_conv=True, dropprod_keep_prob=None, noise=None,
+                 batch_noise=None):
         self._inference_type = inference_type
         self._values = {}
         self._dropconnect_keep_prob = dropconnect_keep_prob
+        self._name = name
+        self._matmul_or_conv = matmul_or_conv
         self._dropprod_keep_prob = dropprod_keep_prob
         self._noise = noise
         self._batch_noise = batch_noise
-        self._name = name
-        self._matmul_or_conv = matmul_or_conv
 
     @property
     def values(self):
@@ -73,21 +68,15 @@
                     dropconnect_keep_prob=self._dropconnect_keep_prob)
             else:
                 kwargs = dict()
-            if self._dropprod_keep_prob and isinstance(node, ConvProd2D):
-                kwargs['dropout_keep_prob'] = self._dropprod_keep_prob
             with tf.name_scope(node.name):
                 if (self._inference_type == InferenceType.MARGINAL
                     or (self._inference_type is None and
                         node.inference_type == InferenceType.MARGINAL)):
-<<<<<<< HEAD
                     if isinstance(node, SpatialSum):
                         kwargs['matmul_or_conv'] = self._matmul_or_conv
                         kwargs['noise'] = self._noise
                         kwargs['batch_noise'] = self._batch_noise
-                    return node._compute_value(*args, **kwargs)
-=======
                     return node._compute_log_value(*args, **kwargs)
->>>>>>> 78c2d143
                 else:
                     return node._compute_log_mpe_value(*args, **kwargs)
 
@@ -109,29 +98,9 @@
             MPE inference will be used for all nodes.
     """
 
-<<<<<<< HEAD
-    def __init__(self, inference_type=None, dropconnect_keep_prob=None,
-                 name="LogValue", matmul_or_conv=True, dropprod_keep_prob=None, noise=None, 
-                 batch_noise=None):
-        self._inference_type = inference_type
-        self._values = {}
-        self._dropconnect_keep_prob = dropconnect_keep_prob
-        self._name = name
-        self._matmul_or_conv = matmul_or_conv
-        self._dropprod_keep_prob = dropprod_keep_prob
-        self._noise = noise
-        self._batch_noise = batch_noise
-
-    @property
-    def values(self):
-        """dict: A dictionary of ``Tensor`` indexed by the SPN node containing
-        operations computing log value for each node."""
-        return MappingProxyType(self._values)
-=======
     def __init__(self, inference_type=None, dropconnect_keep_prob=None, name="Value"):
         super().__init__(
             inference_type=inference_type, dropconnect_keep_prob=dropconnect_keep_prob, name=name)
->>>>>>> 78c2d143
 
     def log(self):
         return False
@@ -150,28 +119,4 @@
             Tensor: A tensor of shape ``[None, num_outputs]``, where the first
             dimension corresponds to the batch size.
         """
-<<<<<<< HEAD
-        def fun(node, *args):
-            if self._dropconnect_keep_prob and isinstance(node, BaseSum):
-                kwargs = dict(
-                    dropconnect_keep_prob=self._dropconnect_keep_prob)
-            else:
-                kwargs = dict()
-            with tf.name_scope(node.name):
-                if (self._inference_type == InferenceType.MARGINAL
-                    or (self._inference_type is None and
-                        node.inference_type == InferenceType.MARGINAL)):
-                    if isinstance(node, SpatialSum):
-                        kwargs['matmul_or_conv'] = self._matmul_or_conv
-                        kwargs['noise'] = self._noise
-                        kwargs['batch_noise'] = self._batch_noise
-                    return node._compute_log_value(*args, **kwargs)
-                else:
-                    return node._compute_log_mpe_value(*args, **kwargs)
-
-        self._values = {}
-        with tf.name_scope(self._name):
-            return compute_graph_up(root, val_fun=fun, all_values=self._values)
-=======
-        return tf.exp(super(Value, self).get_value(root))
->>>>>>> 78c2d143
+        return tf.exp(super(Value, self).get_value(root))