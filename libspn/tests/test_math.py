#!/usr/bin/env python3

# ------------------------------------------------------------------------
# Copyright (C) 2016-2017 Andrzej Pronobis - All Rights Reserved
#
# This file is part of LibSPN. Unauthorized use or copying of this file,
# via any medium is strictly prohibited. Proprietary and confidential.
# ------------------------------------------------------------------------

from context import libspn as spn
from test import TestCase
import tensorflow as tf
import numpy as np
import collections
from random import shuffle
from parameterized import parameterized
import itertools


def _broadcast_to_2D(test_inputs, subset_indices=None, n_stack=2):
    # Subset indices is either specified or set to [0, ..., len(inputs)-1]
    subset_indices = subset_indices or list(range(len(test_inputs[0])))
    ret = []
    for test_input in test_inputs:
        # Append a tuple with n_stack repetitions if the index of the original element index is in
        # subset_indices
        ret.append(tuple(np.asarray(n_stack*[elem]) if ind in subset_indices else elem
                         for ind, elem in enumerate(test_input)))
        ret.append(test_input)
    return ret


class TestMath(TestCase):

<<<<<<< HEAD
    def test_logmatmul(self):
        a = tf.random_uniform(shape=(8, 150))
        b = tf.random_uniform(shape=(150, 9))

        ab_linear = tf.matmul(a, b)
        ab_log = tf.exp(spn.utils.logmatmul(tf.log(a), tf.log(b)))

        with self.test_session() as sess:
            ab_linear_out, ab_log_out = sess.run([ab_linear, ab_log])

        self.assertAllClose(ab_linear_out, ab_log_out)

    def test_gather_cols_errors(self):
        # Should work
        spn.utils.gather_cols(tf.constant([10, 11, 12]),
                              [0, 1, 2])
        spn.utils.gather_cols(tf.constant([[10, 11, 12]]),
                              [0, 1, 2])
        spn.utils.gather_cols(tf.placeholder(tf.float32,
                                             shape=(None, 3)),
                              [0, 1, 2])

        # Param size defined
        with self.assertRaises(RuntimeError):
            spn.utils.gather_cols(tf.placeholder(tf.float32,
                                                 shape=(None, None)),
                                  [0, 1, 2])
        # Param dim number
        with self.assertRaises(ValueError):
            spn.utils.gather_cols(tf.constant(10),
                                  [0, 1, 2])
        with self.assertRaises(ValueError):
            spn.utils.gather_cols(tf.constant([[[10, 11, 12]]]),
                                  [0, 1, 2])
        # Index dims
        with self.assertRaises(ValueError):
            spn.utils.gather_cols(tf.constant([10, 11, 12]),
                                  [[0, -1, 2]])
        with self.assertRaises(ValueError):
            spn.utils.gather_cols(tf.constant([10, 11, 12]),
                                  1)
        # Indices empty
        with self.assertRaises(ValueError):
            spn.utils.gather_cols(tf.constant([10, 11, 12]),
                                  [])
        # Index values
        with self.assertRaises(ValueError):
            spn.utils.gather_cols(tf.constant([10, 11, 12]),
                                  [0, -1, 2])
        with self.assertRaises(ValueError):
            spn.utils.gather_cols(tf.constant([10, 11, 12]),
                                  [0, 3, 2])
        with self.assertRaises(ValueError):
            spn.utils.gather_cols(tf.constant([10, 11, 12]),
                                  [0.1, 3, 2])

    @parameterized.expand(itertools.product(_broadcast_to_2D(
        [   # param, indices and truth
            ([10], [0, 0, 0], [10, 10, 10]),            # single column input
            ([10.0], [0], [10.0]),
            ([10, 11, 12], [1], [11.0]),                # Single column output
            ([10, 11, 12], [0, 2], [10, 12]),           # multiple col output
            ([12, 11, 10], [2, 1, 0], [10, 11, 12]),
            ([10, 11, 12], [0, 1, 2], [10, 11, 12])
        ], subset_indices=[0, 2]),
        # dtype_in                # dtype index         # gpu          # custom op
        [tf.float32, tf.float64], [tf.int32, tf.int64], [True, False], [True, False]
    ))
    def test_gather_columns(self, test_triplet, dtype_in, dtype_index, gpu, custom_op):
        params, indices, truth = test_triplet
        with self.test_session(force_gpu=gpu) as sess:
            indices = np.asarray(indices, dtype=dtype_index.as_numpy_dtype)
            params = tf.constant(params, dtype=dtype_in)
            spn.conf.custom_gather_cols = custom_op
            op = spn.utils.gather_cols(params, indices)
            out = sess.run(op)
            self.assertAllClose(out, truth)

=======
>>>>>>> 78c2d143
    def test_gather_columns_3d_not_padded(self):
        def assert_output(params, indices, params_dtype, output, output_shape):
            # Assert Output values, shape and dtype
            true_output = (params[indices] if len(params.shape) == 1
                           else params[:, indices])

            np.testing.assert_array_almost_equal(output,
                                                 np.array(true_output))
            self.assertEqual(params_dtype.as_numpy_dtype, output.dtype)
            np.testing.assert_array_equal(output_shape,
                                          list(np.array(true_output).shape))

        def test(params_shape, indices_shape, param_dtype, ind_dtype, use_gpu=False):

            if use_gpu:
                device = [False, True]
            else:
                device = [False]

            if len(params_shape) == 1:
                params_cols = params_shape[0]
            else:
                params_cols = params_shape[1]

            for p_dt in param_dtype:
                for i_dt in ind_dtype:
                    for dev in device:
                        with self.test_session(use_gpu=dev) as sess:
                            # Generate random params array
                            params = np.random.randint(100, size=params_shape)
                            # Convert params to appropriate data-types
                            params = np.array(params, dtype=p_dt.as_numpy_dtype)
                            # Create params tensor
                            params_tensor = tf.constant(params, dtype=p_dt)

                            # Random indices
                            random_indices = np.random.randint(params_cols,
                                                               size=indices_shape,
                                                               dtype=i_dt)
                            # Arange indices
                            if len(indices_shape) == 1:
                                arange_indices = np.arange(0, params_cols, dtype=i_dt)
                            else:
                                arange_indices = np.array([np.arange(0, params_cols) for
                                                           _ in range(indices_shape[0])],
                                                          dtype=i_dt)

                            # Create Ops
                            op_rand_ind = spn.utils.gather_cols_3d(params_tensor,
                                                                   random_indices)
                            op_arange_ind = spn.utils.gather_cols_3d(params_tensor,
                                                                     arange_indices)

                            # Execute Sessions
                            output_rand_ind = sess.run(op_rand_ind)
                            output_arange_ind = sess.run(op_arange_ind)

                            # Test Output
                            assert_output(params, random_indices, p_dt, output_rand_ind,
                                          op_rand_ind.get_shape())
                            assert_output(params, arange_indices, p_dt, output_arange_ind,
                                          op_arange_ind.get_shape())

        # List of params shapes
        params_shapes = [(1, ),   # Single params
                         (1, 1),  # 2D params with single row and column
                         (6, ),   # 1D params
                         (3, 1),  # 2D params with single column
                         (1, 6),  # 2D params with single row
                         (3, 6)]  # 2D params with multiple rows and columns

        # List of indices shapes
        indices_shapes = [(1, ),   # Single index
                          (1, 1),  # 2D indices with single row and column
                          (4, ),   # 1D indices
                          (4, 1),  # 2D indices with single column
                          (1, 5),  # 2D indices with single row
                          (4, 5)]  # 2D indices with multiple rows and columns

        # All combination of test cases for gather_cols_3d without padding
        for p_shape in params_shapes:
            for i_shape in indices_shapes:
                test(params_shape=p_shape, indices_shape=i_shape,
                     param_dtype=[tf.float32, tf.float64, tf.int32, tf.int64],
                     ind_dtype=[np.int32, np.int64],
                     use_gpu=True)

    def test_gather_columns_3d_padded(self):
        def test(params_shape, indices_shape, param_dtype, ind_dtype,
                 pad_elem=0, use_gpu=False):

            if use_gpu:
                device = [False, True]
            else:
                device = [False]

            if len(params_shape) == 1:
                params_rows = 1
                params_cols = params_shape[0]
            else:
                params_rows = params_shape[0]
                params_cols = params_shape[1]

            if len(indices_shape) == 1:
                indices_rows = 1
                indices_cols = indices_shape[0]
            else:
                indices_rows = indices_shape[0]
                indices_cols = indices_shape[1]

            for p_dt in param_dtype:
                for i_dt in ind_dtype:
                    for dev in device:
                        with self.test_session(use_gpu=dev) as sess:

                            # Generate random params array
                            params = np.random.randint(100, size=params_shape)
                            # Convert params to appropriate data-types
                            params = np.array(params, dtype=p_dt.as_numpy_dtype)
                            # Create params tensor
                            params_tensor = tf.constant(params, dtype=p_dt)

                            # Generate a list of 1D indices arrays, with random
                            # length ranging between [1, indices-column-size)
                            indices = []
                            ind_length = indices_cols
                            for i in range(indices_rows):
                                indices.append(np.random.randint(params_cols,
                                                                 size=ind_length,
                                                                 dtype=i_dt))
                                ind_length = np.random.randint(1, indices_cols)
                            # Shuffle indices list
                            shuffle(indices)

                            # Create Ops
                            op = spn.utils.gather_cols_3d(params_tensor, indices,
                                                          pad_elem=pad_elem)

                            # Execute session
                            output = sess.run(op)

                            # Insert a column of zeros to the last column of params
                            params_with_zero = \
                                np.insert(params, params_cols,
                                          np.ones(params_rows,
                                                  dtype=p_dt.as_numpy_dtype)*pad_elem,
                                          axis=-1)

                            # Fill indices of padded columns with index of the
                            # last-column of params
                            indices = [np.insert(ind, ind.size,
                                                 np.full((indices_cols-ind.size),
                                                         params_cols, dtype=i_dt))
                                       for ind in indices]
                            # Convert list of indices to a np.array
                            indices = np.array(indices)

                            # Compute true output
                            true_output = (params_with_zero[indices] if
                                           len(params_with_zero.shape) == 1
                                           else params_with_zero[:, indices])

                            # Test Output values, shape and dtype
                            np.testing.assert_array_almost_equal(output,
                                                                 np.array(true_output))
                            self.assertEqual(p_dt.as_numpy_dtype, output.dtype)
                            np.testing.assert_array_equal(op.get_shape(),
                                                          list(np.array(true_output).shape))

        # List of params shapes
        params_shapes = [(6, ),   # 1D params
                         (1, 6),  # 2D params with single row
                         (3, 6)]  # 2D params with multiple rows and columns

        # List of padding elements
        pad_elems = [-float('inf'), -1.0, 0.0, 1.0, 1.23456789, float('inf'),  # float
                     -1, 0, 1, 12345678]  # int

        # All combination of test cases for gather_cols_3d without padding
        for p_shape in params_shapes:
            for p_elem in pad_elems:
                test(params_shape=p_shape, indices_shape=(4, 5),
                     param_dtype=[tf.float32, tf.float64, tf.int32, tf.int64],
                     ind_dtype=[np.int32, np.int64], pad_elem=p_elem,
                     use_gpu=True)

    def test_scatter_cols_errors(self):
        # Should work
        spn.utils.scatter_cols(tf.constant([10, 11, 12]),
                               [0, 1, 2], 3)
        spn.utils.scatter_cols(tf.constant([[10, 11, 12]]),
                               [0, 1, 2], 3)
        spn.utils.scatter_cols(tf.placeholder(tf.float32,
                                              shape=(None, 3)),
                               [0, 1, 2], 3)

        # Param size defined
        with self.assertRaises(RuntimeError):
            spn.utils.scatter_cols(tf.placeholder(tf.float32,
                                                  shape=(None, None)),
                                   [0, 1, 2], 3)
        # Param dim number
        with self.assertRaises(ValueError):
            spn.utils.scatter_cols(tf.constant(10),
                                   [0, 1, 2], 3)
        with self.assertRaises(ValueError):
            spn.utils.scatter_cols(tf.constant([[[10, 11, 12]]]),
                                   [0, 1, 2], 3)
        # num_out_cols type
        with self.assertRaises(ValueError):
            spn.utils.scatter_cols(tf.constant([10, 11, 12]),
                                   [0, 1, 2], 3.1)
        # num_out_cols value
        with self.assertRaises(ValueError):
            spn.utils.scatter_cols(tf.constant([10, 11, 12]),
                                   [0, 1, 2], 2)
        # Indices dims
        with self.assertRaises(ValueError):
            spn.utils.scatter_cols(tf.constant([10, 11, 12]),
                                   [[0, 1, 2]], 3)
        with self.assertRaises(ValueError):
            spn.utils.scatter_cols(tf.constant([10, 11, 12]),
                                   1, 3)
        # Indices size
        with self.assertRaises(ValueError):
            spn.utils.scatter_cols(tf.constant([10, 11, 12]),
                                   [0, 1, 2, 3], 4)
        with self.assertRaises(ValueError):
            spn.utils.scatter_cols(tf.constant([10, 11, 12]),
                                   [0, 1], 4)
        with self.assertRaises(ValueError):
            spn.utils.scatter_cols(tf.constant([10, 11, 12]),
                                   [], 4)
        # Indices values
        with self.assertRaises(ValueError):
            spn.utils.scatter_cols(tf.constant([10, 11, 12]),
                                   [0.1, 1, 2], 3)
        with self.assertRaises(ValueError):
            spn.utils.scatter_cols(tf.constant([10, 11, 12]),
                                   [0, 1, 3], 3)
        with self.assertRaises(ValueError):
            spn.utils.scatter_cols(tf.constant([10, 11, 12]),
                                   [0, 1, 1], 3)

    def test_scatter_cols(self):
        def test(params, indices, num_out_cols, true_output,
                 params_dtype, indices_dtype, on_gpu):
            with self.subTest(params=params, indices=indices,
                              num_out_cols=num_out_cols,
                              params_dtype=params_dtype,
                              indices_dtype=indices_dtype,
                              on_gpu=on_gpu):
                tf.reset_default_graph()
                with self.test_session(force_gpu=on_gpu) as sess:
                    # Indices
                    indices = np.asarray(indices, dtype=indices_dtype)
                    # Params
                    p1d = tf.constant(params, dtype=params_dtype)
                    p2d1 = tf.constant(np.array([np.array(params)]),
                                       dtype=params_dtype)
                    p2d2 = tf.constant(np.array([np.array(params),
                                                 np.array(params) * 2,
                                                 np.array(params) * 3]),
                                       dtype=params_dtype)
                    # Define ops for different implementations
                    op1dn = spn.utils.scatter_cols(p1d, indices, num_out_cols)
                    op2d1n = spn.utils.scatter_cols(p2d1, indices, num_out_cols)
                    op2d2n = spn.utils.scatter_cols(p2d2, indices, num_out_cols)
                    # Run
                    out1dn = sess.run(op1dn)
                    out2d1n = sess.run(op2d1n)
                    out2d2n = sess.run(op2d2n)
                # Compare
                np.testing.assert_array_almost_equal(out1dn, true_output)
                self.assertEqual(params_dtype.as_numpy_dtype, out1dn.dtype)
                true_output_2d1 = [np.array(true_output)]
                true_output_2d2 = [np.array(true_output),
                                   np.array(true_output) * 2,
                                   np.array(true_output) * 3]
                np.testing.assert_array_almost_equal(out2d1n, true_output_2d1)
                np.testing.assert_array_almost_equal(out2d2n, true_output_2d2)
                self.assertEqual(params_dtype.as_numpy_dtype, out2d1n.dtype)
                self.assertEqual(params_dtype.as_numpy_dtype, out2d2n.dtype)

        def test_all_dtypes(params, indices, num_out_cols, true_output):
            # CPU
            test(params, indices, num_out_cols, true_output,
                 tf.float32, np.int32, False)
            test(params, indices, num_out_cols, true_output,
                 tf.float32, np.int64, False)
            test(params, indices, num_out_cols, true_output,
                 tf.float64, np.int32, False)
            test(params, indices, num_out_cols, true_output,
                 tf.float64, np.int64, False)
            # GPU
            test(params, indices, num_out_cols, true_output,
                 tf.float32, np.int32, True)
            test(params, indices, num_out_cols, true_output,
                 tf.float32, np.int64, True)
            test(params, indices, num_out_cols, true_output,
                 tf.float64, np.int32, True)
            test(params, indices, num_out_cols, true_output,
                 tf.float64, np.int64, True)

        # Single column input, single column output
        test_all_dtypes([10],
                        [0],
                        1,
                        [10.0])

        # Multi-column output, single-column input
        test_all_dtypes([10],
                        [1],
                        4,
                        [0.0, 10.0, 0.0, 0.0])

        # Multi-column output, multi-column input
        test_all_dtypes([10, 11, 12],
                        [1, 3, 0],
                        4,
                        [12.0, 10.0, 0.0, 11.0])

        # Pass through if scattering to a single column
        t = tf.constant([10])
        out = spn.utils.scatter_cols(t, [0], 1)
        self.assertIs(out, t)
        t = tf.constant([[10],
                         [11]])
        out = spn.utils.scatter_cols(t, [0], 1)
        self.assertIs(out, t)

        # Pass through if scattering to the output of same size
        # in original index order
        t = tf.constant([10, 11, 12])
        out = spn.utils.scatter_cols(t, [0, 1, 2], 3)
        self.assertIs(out, t)
        t = tf.constant([[10, 11, 12],
                         [13, 14, 15]])
        out = spn.utils.scatter_cols(t, [0, 1, 2], 3)
        self.assertIs(out, t)

    def test_scatter_values(self):
        def test(params, indices, num_out_cols, param_dtype, ind_dtype,
                 true_output, use_gpu=False):

            if use_gpu:
                device = [False, True]
            else:
                device = [False]

            for p_dt in param_dtype:
                for i_dt in ind_dtype:
                    for dev in device:
                        with self.test_session(use_gpu=dev) as sess:
                            row1 = 1
                            row2 = -1
                            row3 = 2

                            # Convert params and output to appropriate data-types
                            if p_dt == tf.float32 or p_dt == tf.float64:
                                par = list(map(float, params))
                                if isinstance(true_output[0], collections.Iterable):
                                    t_out = [list(map(float, to)) for to in
                                             true_output]
                                else:
                                    t_out = list(map(float, true_output))
                            else:
                                par = list(map(int, params))
                                if isinstance(true_output[0], collections.Iterable):
                                    t_out = [list(map(int, to)) for to in
                                             true_output]
                                else:
                                    t_out = list(map(int, true_output))

                            p1d = tf.constant(np.array(par), dtype=p_dt)
                            p2d1 = tf.constant(np.array([np.array(par)]),
                                               dtype=p_dt)
                            p2d2 = tf.constant(np.array([np.array(par) * row1,
                                                         np.array(par) * row2,
                                                         np.array(par) * row3]),
                                               dtype=p_dt)

                            ind1d = tf.constant(np.array(indices), dtype=i_dt)
                            ind2d1 = tf.constant(np.array([np.array(indices)]),
                                                 dtype=i_dt)
                            ind2d2 = tf.constant(np.array([np.array(indices),
                                                           np.array(indices),
                                                           np.array(indices)]),
                                                 dtype=i_dt)

                            op1d = spn.utils.scatter_values(p1d, ind1d,
                                                            num_out_cols)
                            op2d1 = spn.utils.scatter_values(p2d1, ind2d1,
                                                             num_out_cols)
                            op2d2 = spn.utils.scatter_values(p2d2, ind2d2,
                                                             num_out_cols)

                            out1d = sess.run(op1d)
                            out2d1 = sess.run(op2d1)
                            out2d2 = sess.run(op2d2)

                            # Test outputs
                            np.testing.assert_array_almost_equal(out1d,
                                                                 np.array(t_out))
                            self.assertEqual(p_dt.as_numpy_dtype, out1d.dtype)
                            np.testing.assert_array_equal(op1d.get_shape(),
                                                          list(np.array(
                                                               t_out).shape))

                            t_out_2d1 = [np.array(t_out)]
                            np.testing.assert_array_almost_equal(out2d1,
                                                                 t_out_2d1)
                            self.assertEqual(p_dt.as_numpy_dtype, out2d1.dtype)
                            np.testing.assert_array_equal(op2d1.get_shape(),
                                                          list(np.array(
                                                               t_out_2d1).shape))

                            t_out_2d2 = [np.array(t_out) * row1,
                                         np.array(t_out) * row2,
                                         np.array(t_out) * row3]
                            np.testing.assert_array_almost_equal(out2d2,
                                                                 np.array(t_out_2d2))
                            self.assertEqual(p_dt.as_numpy_dtype, out2d2.dtype)
                            np.testing.assert_array_equal(op2d2.get_shape(),
                                                          list(np.array(
                                                               t_out_2d2).shape))

        # Single param, single index
        # Without padding - Only scatter
        test([12.34],
             [0],
             1,
             [tf.float32, tf.float64, tf.int32, tf.int64],
             [tf.int32, tf.int64],
             [[12.34]],
             use_gpu=True)

        # With padding
        test([12.34],
             [1],
             4,
             [tf.float32, tf.float64, tf.int32, tf.int64],
             [tf.int32, tf.int64],
             [[0.0, 12.34, 0.0, 0.0]],
             use_gpu=True)

        # Multiple params, multiple indices
        # Without padding - Only scatter
        test([12.34, 12.34*2, 12.34*3, 12.34*4],
             [0, 0, 0, 0],
             1,
             [tf.float32, tf.float64, tf.int32, tf.int64],
             [tf.int32, tf.int64],
             [[12.34],
              [12.34*2],
              [12.34*3],
              [12.34*4]],
             use_gpu=True)

        # With padding
        test([12.34, 12.34*2, 12.34*3, 12.34*4],
             [1, 4, 2, 0],
             5,
             [tf.float32, tf.float64, tf.int32, tf.int64],
             [tf.int32, tf.int64],
             [[0.0, 12.34, 0.0, 0.0, 0.0],
              [0.0, 0.0, 0.0, 0.0, 12.34*2],
              [0.0, 0.0, 12.34*3, 0.0, 0.0],
              [12.34*4, 0.0, 0.0, 0.0, 0.0]],
             use_gpu=True)


if __name__ == '__main__':
    tf.test.main()<|MERGE_RESOLUTION|>--- conflicted
+++ resolved
@@ -32,7 +32,7 @@
 
 class TestMath(TestCase):
 
-<<<<<<< HEAD
+
     def test_logmatmul(self):
         a = tf.random_uniform(shape=(8, 150))
         b = tf.random_uniform(shape=(150, 9))
@@ -45,74 +45,7 @@
 
         self.assertAllClose(ab_linear_out, ab_log_out)
 
-    def test_gather_cols_errors(self):
-        # Should work
-        spn.utils.gather_cols(tf.constant([10, 11, 12]),
-                              [0, 1, 2])
-        spn.utils.gather_cols(tf.constant([[10, 11, 12]]),
-                              [0, 1, 2])
-        spn.utils.gather_cols(tf.placeholder(tf.float32,
-                                             shape=(None, 3)),
-                              [0, 1, 2])
-
-        # Param size defined
-        with self.assertRaises(RuntimeError):
-            spn.utils.gather_cols(tf.placeholder(tf.float32,
-                                                 shape=(None, None)),
-                                  [0, 1, 2])
-        # Param dim number
-        with self.assertRaises(ValueError):
-            spn.utils.gather_cols(tf.constant(10),
-                                  [0, 1, 2])
-        with self.assertRaises(ValueError):
-            spn.utils.gather_cols(tf.constant([[[10, 11, 12]]]),
-                                  [0, 1, 2])
-        # Index dims
-        with self.assertRaises(ValueError):
-            spn.utils.gather_cols(tf.constant([10, 11, 12]),
-                                  [[0, -1, 2]])
-        with self.assertRaises(ValueError):
-            spn.utils.gather_cols(tf.constant([10, 11, 12]),
-                                  1)
-        # Indices empty
-        with self.assertRaises(ValueError):
-            spn.utils.gather_cols(tf.constant([10, 11, 12]),
-                                  [])
-        # Index values
-        with self.assertRaises(ValueError):
-            spn.utils.gather_cols(tf.constant([10, 11, 12]),
-                                  [0, -1, 2])
-        with self.assertRaises(ValueError):
-            spn.utils.gather_cols(tf.constant([10, 11, 12]),
-                                  [0, 3, 2])
-        with self.assertRaises(ValueError):
-            spn.utils.gather_cols(tf.constant([10, 11, 12]),
-                                  [0.1, 3, 2])
-
-    @parameterized.expand(itertools.product(_broadcast_to_2D(
-        [   # param, indices and truth
-            ([10], [0, 0, 0], [10, 10, 10]),            # single column input
-            ([10.0], [0], [10.0]),
-            ([10, 11, 12], [1], [11.0]),                # Single column output
-            ([10, 11, 12], [0, 2], [10, 12]),           # multiple col output
-            ([12, 11, 10], [2, 1, 0], [10, 11, 12]),
-            ([10, 11, 12], [0, 1, 2], [10, 11, 12])
-        ], subset_indices=[0, 2]),
-        # dtype_in                # dtype index         # gpu          # custom op
-        [tf.float32, tf.float64], [tf.int32, tf.int64], [True, False], [True, False]
-    ))
-    def test_gather_columns(self, test_triplet, dtype_in, dtype_index, gpu, custom_op):
-        params, indices, truth = test_triplet
-        with self.test_session(force_gpu=gpu) as sess:
-            indices = np.asarray(indices, dtype=dtype_index.as_numpy_dtype)
-            params = tf.constant(params, dtype=dtype_in)
-            spn.conf.custom_gather_cols = custom_op
-            op = spn.utils.gather_cols(params, indices)
-            out = sess.run(op)
-            self.assertAllClose(out, truth)
-
-=======
->>>>>>> 78c2d143
+
     def test_gather_columns_3d_not_padded(self):
         def assert_output(params, indices, params_dtype, output, output_shape):
             # Assert Output values, shape and dtype
