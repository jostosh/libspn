#!/usr/bin/env python3

# ------------------------------------------------------------------------
# Copyright (C) 2016-2017 Andrzej Pronobis - All Rights Reserved
#
# This file is part of LibSPN. Unauthorized use or copying of this file,
# via any medium is strictly prohibited. Proprietary and confidential.
# ------------------------------------------------------------------------

from context import libspn as spn
from test import TestCase
import tensorflow as tf
import numpy as np
<<<<<<< HEAD
import collections
=======
from random import shuffle
>>>>>>> 80e14ab3


class TestMath(TestCase):

    def test_gather_cols_errors(self):
        # Should work
        spn.utils.gather_cols(tf.constant([10, 11, 12]),
                              [0, 1, 2])
        spn.utils.gather_cols(tf.constant([[10, 11, 12]]),
                              [0, 1, 2])
        spn.utils.gather_cols(tf.placeholder(tf.float32,
                                             shape=(None, 3)),
                              [0, 1, 2])

        # Param size defined
        with self.assertRaises(RuntimeError):
            spn.utils.gather_cols(tf.placeholder(tf.float32,
                                                 shape=(None, None)),
                                  [0, 1, 2])
        # Param dim number
        with self.assertRaises(ValueError):
            spn.utils.gather_cols(tf.constant(10),
                                  [0, 1, 2])
        with self.assertRaises(ValueError):
            spn.utils.gather_cols(tf.constant([[[10, 11, 12]]]),
                                  [0, 1, 2])
        # Index dims
        with self.assertRaises(ValueError):
            spn.utils.gather_cols(tf.constant([10, 11, 12]),
                                  [[0, -1, 2]])
        with self.assertRaises(ValueError):
            spn.utils.gather_cols(tf.constant([10, 11, 12]),
                                  1)
        # Indices empty
        with self.assertRaises(ValueError):
            spn.utils.gather_cols(tf.constant([10, 11, 12]),
                                  [])
        # Index values
        with self.assertRaises(ValueError):
            spn.utils.gather_cols(tf.constant([10, 11, 12]),
                                  [0, -1, 2])
        with self.assertRaises(ValueError):
            spn.utils.gather_cols(tf.constant([10, 11, 12]),
                                  [0, 3, 2])
        with self.assertRaises(ValueError):
            spn.utils.gather_cols(tf.constant([10, 11, 12]),
                                  [0.1, 3, 2])

    def test_gather_cols(self):
        def test(params, indices, true_output,
                 params_dtype, indices_dtype, on_gpu):
            with self.subTest(params=params, indices=indices,
                              params_dtype=params_dtype,
                              indices_dtype=indices_dtype,
                              on_gpu=on_gpu):
                tf.reset_default_graph()
                with self.test_session(force_gpu=on_gpu) as sess:
                    # Indices
                    indices = np.asarray(indices, dtype=indices_dtype)
                    # Params
                    p1d = tf.constant(params, dtype=params_dtype)
                    p2d1 = tf.constant(np.array([np.array(params)]),
                                       dtype=params_dtype)
                    p2d2 = tf.constant(np.array([np.array(params),
                                                 np.array(params) * 2,
                                                 np.array(params) * 3]),
                                       dtype=params_dtype)
                    # Define ops for different implementations
                    custom_gather_cols = spn.conf.custom_gather_cols
                    spn.conf.custom_gather_cols = False
                    op1dn = spn.utils.gather_cols(p1d, indices)
                    op2d1n = spn.utils.gather_cols(p2d1, indices)
                    op2d2n = spn.utils.gather_cols(p2d2, indices)
                    spn.conf.custom_gather_cols = True
                    op1dc = spn.utils.gather_cols(p1d, indices)
                    op2d1c = spn.utils.gather_cols(p2d1, indices)
                    op2d2c = spn.utils.gather_cols(p2d2, indices)
                    spn.conf.custom_gather_cols = custom_gather_cols
                    # Run
                    out1dn = sess.run(op1dn)
                    out1dc = sess.run(op1dc)
                    out2d1n = sess.run(op2d1n)
                    out2d1c = sess.run(op2d1c)
                    out2d2n = sess.run(op2d2n)
                    out2d2c = sess.run(op2d2c)
                # Compare
                np.testing.assert_array_almost_equal(out1dn, true_output)
                np.testing.assert_array_almost_equal(out1dc, true_output)
                self.assertEqual(params_dtype.as_numpy_dtype, out1dn.dtype)
                self.assertEqual(params_dtype.as_numpy_dtype, out1dc.dtype)
                true_output_2d1 = [np.array(true_output)]
                true_output_2d2 = [np.array(true_output),
                                   np.array(true_output) * 2,
                                   np.array(true_output) * 3]
                np.testing.assert_array_almost_equal(out2d1n, true_output_2d1)
                np.testing.assert_array_almost_equal(out2d1c, true_output_2d1)
                np.testing.assert_array_almost_equal(out2d2n, true_output_2d2)
                np.testing.assert_array_almost_equal(out2d2c, true_output_2d2)
                self.assertEqual(params_dtype.as_numpy_dtype, out2d1n.dtype)
                self.assertEqual(params_dtype.as_numpy_dtype, out2d1c.dtype)
                self.assertEqual(params_dtype.as_numpy_dtype, out2d2n.dtype)
                self.assertEqual(params_dtype.as_numpy_dtype, out2d2c.dtype)

        def test_all_dtypes(params, indices, true_output):
            # CPU
            test(params, indices, true_output, tf.float32, np.int32, False)
            test(params, indices, true_output, tf.float32, np.int64, False)
            test(params, indices, true_output, tf.float64, np.int32, False)
            test(params, indices, true_output, tf.float64, np.int64, False)
            # GPU
            test(params, indices, true_output, tf.float32, np.int32, True)
            test(params, indices, true_output, tf.float32, np.int64, True)
            test(params, indices, true_output, tf.float64, np.int32, True)
            test(params, indices, true_output, tf.float64, np.int64, True)

        # Single column input tensor
        test_all_dtypes([10],
                        [0],
                        [10.0])

        # Single index
        test_all_dtypes([10, 11, 12],
                        [1],
                        [11.0])

        # Multiple indices
        test_all_dtypes([10, 11, 12],
                        [2, 1, 0],
                        [12.0, 11.0, 10.0])
        test_all_dtypes([10, 11, 12],
                        [0, 2],
                        [10.0, 12.0])

        # Gathering single column tensor should return that tensor directly
        t = tf.constant([10])
        out = spn.utils.gather_cols(t, [0])
        self.assertIs(out, t)
        t = tf.constant([[10],
                         [11]])
        out = spn.utils.gather_cols(t, [0])
        self.assertIs(out, t)

        # Gathering all params in original order should return params tensor
        t = tf.constant([10, 11, 12])
        out = spn.utils.gather_cols(t, [0, 1, 2])
        self.assertIs(out, t)
        t = tf.constant([[10, 11, 12],
                         [13, 14, 15]])
        out = spn.utils.gather_cols(t, [0, 1, 2])
        self.assertIs(out, t)

    def test_gather_columns_3d_not_padded(self):
        def assert_output(params, indices, params_dtype, output, output_shape):
            # Assert Output values, shape and dtype
            true_output = (params[indices] if len(params.shape) == 1
                           else params[:, indices])

            np.testing.assert_array_almost_equal(output,
                                                 np.array(true_output))
            self.assertEqual(params_dtype.as_numpy_dtype, output.dtype)
            np.testing.assert_array_equal(output_shape,
                                          list(np.array(true_output).shape))

        def test(params_shape, indices_shape, param_dtype, ind_dtype, use_gpu=False):

            if use_gpu:
                device = [False, True]
            else:
                device = [False]

            if len(params_shape) == 1:
                params_cols = params_shape[0]
            else:
                params_cols = params_shape[1]

            for p_dt in param_dtype:
                for i_dt in ind_dtype:
                    for dev in device:
                        with self.test_session(use_gpu=dev) as sess:
                            # Generate random params array
                            params = np.random.randint(100, size=params_shape)
                            # Convert params to appropriate data-types
                            params = np.array(params, dtype=p_dt.as_numpy_dtype)
                            # Create params tensor
                            params_tensor = tf.constant(params, dtype=p_dt)

                            # Random indices
                            random_indices = np.random.randint(params_cols,
                                                               size=indices_shape,
                                                               dtype=i_dt)
                            # Arange indices
                            if len(indices_shape) == 1:
                                arange_indices = np.arange(0, params_cols, dtype=i_dt)
                            else:
                                arange_indices = np.array([np.arange(0, params_cols) for
                                                           _ in range(indices_shape[0])],
                                                          dtype=i_dt)

                            # Create Ops
                            op_rand_ind = spn.utils.gather_cols_3d(params_tensor,
                                                                   random_indices)
                            op_arange_ind = spn.utils.gather_cols_3d(params_tensor,
                                                                     arange_indices)

                            # Execute Sessions
                            output_rand_ind = sess.run(op_rand_ind)
                            output_arange_ind = sess.run(op_arange_ind)

                            # Test Output
                            assert_output(params, random_indices, p_dt, output_rand_ind,
                                          op_rand_ind.get_shape())
                            assert_output(params, arange_indices, p_dt, output_arange_ind,
                                          op_arange_ind.get_shape())

        # Without padding
        # Single params
        test(params_shape=(1,), indices_shape=(1, ),
             param_dtype=[tf.float32, tf.float64, tf.int32, tf.int64],
             ind_dtype=[np.int32, np.int64],
             use_gpu=True)

        test(params_shape=(1,), indices_shape=(1, 1),
             param_dtype=[tf.float32, tf.float64, tf.int32, tf.int64],
             ind_dtype=[np.int32, np.int64],
             use_gpu=True)

        test(params_shape=(1,), indices_shape=(4, ),
             param_dtype=[tf.float32, tf.float64, tf.int32, tf.int64],
             ind_dtype=[np.int32, np.int64],
             use_gpu=True)

        test(params_shape=(1,), indices_shape=(4, 1),
             param_dtype=[tf.float32, tf.float64, tf.int32, tf.int64],
             ind_dtype=[np.int32, np.int64],
             use_gpu=True)

        test(params_shape=(1,), indices_shape=(1, 5),
             param_dtype=[tf.float32, tf.float64, tf.int32, tf.int64],
             ind_dtype=[np.int32, np.int64],
             use_gpu=True)

        test(params_shape=(1,), indices_shape=(4, 5),
             param_dtype=[tf.float32, tf.float64, tf.int32, tf.int64],
             ind_dtype=[np.int32, np.int64],
             use_gpu=True)

        # 1D params
        test(params_shape=(6,), indices_shape=(1, ),
             param_dtype=[tf.float32, tf.float64, tf.int32, tf.int64],
             ind_dtype=[np.int32, np.int64],
             use_gpu=True)

        test(params_shape=(6,), indices_shape=(1, 1),
             param_dtype=[tf.float32, tf.float64, tf.int32, tf.int64],
             ind_dtype=[np.int32, np.int64],
             use_gpu=True)

        test(params_shape=(6,), indices_shape=(4, ),
             param_dtype=[tf.float32, tf.float64, tf.int32, tf.int64],
             ind_dtype=[np.int32, np.int64],
             use_gpu=True)

        test(params_shape=(6,), indices_shape=(4, 1),
             param_dtype=[tf.float32, tf.float64, tf.int32, tf.int64],
             ind_dtype=[np.int32, np.int64],
             use_gpu=True)

        test(params_shape=(6,), indices_shape=(1, 5),
             param_dtype=[tf.float32, tf.float64, tf.int32, tf.int64],
             ind_dtype=[np.int32, np.int64],
             use_gpu=True)

        test(params_shape=(6,), indices_shape=(4, 5),
             param_dtype=[tf.float32, tf.float64, tf.int32, tf.int64],
             ind_dtype=[np.int32, np.int64],
             use_gpu=True)

        # 2D params with single column
        test(params_shape=(3, 1), indices_shape=(1, ),
             param_dtype=[tf.float32, tf.float64, tf.int32, tf.int64],
             ind_dtype=[np.int32, np.int64],
             use_gpu=True)

        test(params_shape=(3, 1), indices_shape=(1, 1),
             param_dtype=[tf.float32, tf.float64, tf.int32, tf.int64],
             ind_dtype=[np.int32, np.int64],
             use_gpu=True)

        # # Test case fails: Calls 'return_tensor = gather_cols(params, indices[0])'
        # #                  and 'return return_tensor' from spn.utils.gather_cols_3d()
        # #                  which inturn calles 'return ops.gather_cols(params, indices)'
        # #                  from  spn.utils.gather_cols()
        # test(params_shape=(3, 1), indices_shape=(4, ),
        #      param_dtype=[tf.float32, tf.float64, tf.int32, tf.int64],
        #      ind_dtype=[np.int32, np.int64],
        #      use_gpu=True)
        #
        test(params_shape=(3, 1), indices_shape=(4, 1),
             param_dtype=[tf.float32, tf.float64, tf.int32, tf.int64],
             ind_dtype=[np.int32, np.int64],
             use_gpu=True)

        # # Test case fails: Calls 'return_tensor = gather_cols(params, indices[0])'
        # #                  and 'return tf.expand_dims(return_tensor, axis=-2)'
        # #                  from spn.utils.gather_cols_3d() which inturn calles
        # #                  'return ops.gather_cols(params, indices)' from
        # #                  spn.utils.gather_cols()
        # test(params_shape=(3, 1), indices_shape=(1, 5),
        #      param_dtype=[tf.float32, tf.float64, tf.int32, tf.int64],
        #      ind_dtype=[np.int32, np.int64],
        #      use_gpu=True)
        #
        test(params_shape=(3, 1), indices_shape=(4, 5),
             param_dtype=[tf.float32, tf.float64, tf.int32, tf.int64],
             ind_dtype=[np.int32, np.int64],
             use_gpu=True)

        # 2D params with single row
        test(params_shape=(1, 6), indices_shape=(1, ),
             param_dtype=[tf.float32, tf.float64, tf.int32, tf.int64],
             ind_dtype=[np.int32, np.int64],
             use_gpu=True)

        test(params_shape=(1, 6), indices_shape=(1, 1),
             param_dtype=[tf.float32, tf.float64, tf.int32, tf.int64],
             ind_dtype=[np.int32, np.int64],
             use_gpu=True)

        test(params_shape=(1, 6), indices_shape=(4, ),
             param_dtype=[tf.float32, tf.float64, tf.int32, tf.int64],
             ind_dtype=[np.int32, np.int64],
             use_gpu=True)

        test(params_shape=(1, 6), indices_shape=(4, 1),
             param_dtype=[tf.float32, tf.float64, tf.int32, tf.int64],
             ind_dtype=[np.int32, np.int64],
             use_gpu=True)

        test(params_shape=(1, 6), indices_shape=(1, 5),
             param_dtype=[tf.float32, tf.float64, tf.int32, tf.int64],
             ind_dtype=[np.int32, np.int64],
             use_gpu=True)

        test(params_shape=(1, 6), indices_shape=(4, 5),
             param_dtype=[tf.float32, tf.float64, tf.int32, tf.int64],
             ind_dtype=[np.int32, np.int64],
             use_gpu=True)

        # 2D params with multiple rows and columns
        test(params_shape=(3, 6), indices_shape=(1, ),
             param_dtype=[tf.float32, tf.float64, tf.int32, tf.int64],
             ind_dtype=[np.int32, np.int64],
             use_gpu=True)

        test(params_shape=(3, 6), indices_shape=(1, 1),
             param_dtype=[tf.float32, tf.float64, tf.int32, tf.int64],
             ind_dtype=[np.int32, np.int64],
             use_gpu=True)

        test(params_shape=(3, 6), indices_shape=(4, ),
             param_dtype=[tf.float32, tf.float64, tf.int32, tf.int64],
             ind_dtype=[np.int32, np.int64],
             use_gpu=True)

        test(params_shape=(3, 6), indices_shape=(4, 1),
             param_dtype=[tf.float32, tf.float64, tf.int32, tf.int64],
             ind_dtype=[np.int32, np.int64],
             use_gpu=True)

        test(params_shape=(3, 6), indices_shape=(1, 5),
             param_dtype=[tf.float32, tf.float64, tf.int32, tf.int64],
             ind_dtype=[np.int32, np.int64],
             use_gpu=True)

        test(params_shape=(3, 6), indices_shape=(4, 5),
             param_dtype=[tf.float32, tf.float64, tf.int32, tf.int64],
             ind_dtype=[np.int32, np.int64],
             use_gpu=True)

    def test_gather_columns_3d_padded(self):
        def test(params_shape, indices_shape, param_dtype, ind_dtype, use_gpu=False):

            if use_gpu:
                device = [False, True]
            else:
                device = [False]

            if len(params_shape) == 1:
                params_rows = 1
                params_cols = params_shape[0]
            else:
                params_rows = params_shape[0]
                params_cols = params_shape[1]

            if len(indices_shape) == 1:
                indices_rows = 1
                indices_cols = indices_shape[0]
            else:
                indices_rows = indices_shape[0]
                indices_cols = indices_shape[1]

            for p_dt in param_dtype:
                for i_dt in ind_dtype:
                    for dev in device:
                        with self.test_session(use_gpu=dev) as sess:

                            # Generate random params array
                            params = np.random.randint(100, size=params_shape)
                            # Convert params to appropriate data-types
                            params = np.array(params, dtype=p_dt.as_numpy_dtype)
                            # Create params tensor
                            params_tensor = tf.constant(params, dtype=p_dt)

                            # Generate a list of 1D indices arrays, with random
                            # length ranging (1, indices-column-size)
                            indices = []
                            ind_length = indices_cols
                            for i in range(indices_rows):
                                indices.append(np.random.randint(params_cols,
                                                                 size=ind_length,
                                                                 dtype=i_dt))
                                ind_length = np.random.randint(1, indices_cols)
                            # Shuffle indices list
                            shuffle(indices)

                            # Create Ops
                            op = spn.utils.gather_cols_3d(params_tensor, indices)

                            # Execute session
                            output = sess.run(op)

                            # Insert a column of zeros to the last column of params
                            params_with_zero = \
                                np.insert(params, params_cols,
                                          np.zeros(params_rows,
                                                   dtype=p_dt.as_numpy_dtype),
                                          axis=-1)

                            # Fill indices of padded columns with index of the
                            # last-column of params
                            indices = [np.insert(ind, ind.size,
                                                 np.full((indices_cols-ind.size),
                                                         params_cols, dtype=i_dt))
                                       for ind in indices]
                            # Convert list of indices to a np.array
                            indices = np.array(indices)

                            # Compute true output
                            true_output = (params_with_zero[indices] if
                                           len(params_with_zero.shape) == 1
                                           else params_with_zero[:, indices])

                            # Test Output values, shape and dtype
                            np.testing.assert_array_almost_equal(output,
                                                                 np.array(true_output))
                            self.assertEqual(p_dt.as_numpy_dtype, output.dtype)
                            np.testing.assert_array_equal(op.get_shape(),
                                                          list(np.array(true_output).shape))

        # With padding
        # 1D params
        test(params_shape=(6,), indices_shape=(4, 5),
             param_dtype=[tf.float32, tf.float64, tf.int32, tf.int64],
             ind_dtype=[np.int32, np.int64],
             use_gpu=True)

        # 2D params with single row
        test(params_shape=(1, 6), indices_shape=(4, 5),
             param_dtype=[tf.float32, tf.float64, tf.int32, tf.int64],
             ind_dtype=[np.int32, np.int64],
             use_gpu=True)

        # 2D params with multiple rows and columns
        test(params_shape=(3, 6), indices_shape=(4, 5),
             param_dtype=[tf.float32, tf.float64, tf.int32, tf.int64],
             ind_dtype=[np.int32, np.int64],
             use_gpu=True)

    def test_scatter_cols_errors(self):
        # Should work
        spn.utils.scatter_cols(tf.constant([10, 11, 12]),
                               [0, 1, 2], 3)
        spn.utils.scatter_cols(tf.constant([[10, 11, 12]]),
                               [0, 1, 2], 3)
        spn.utils.scatter_cols(tf.placeholder(tf.float32,
                                              shape=(None, 3)),
                               [0, 1, 2], 3)

        # Param size defined
        with self.assertRaises(RuntimeError):
            spn.utils.scatter_cols(tf.placeholder(tf.float32,
                                                  shape=(None, None)),
                                   [0, 1, 2], 3)
        # Param dim number
        with self.assertRaises(ValueError):
            spn.utils.scatter_cols(tf.constant(10),
                                   [0, 1, 2], 3)
        with self.assertRaises(ValueError):
            spn.utils.scatter_cols(tf.constant([[[10, 11, 12]]]),
                                   [0, 1, 2], 3)
        # num_out_cols type
        with self.assertRaises(ValueError):
            spn.utils.scatter_cols(tf.constant([10, 11, 12]),
                                   [0, 1, 2], 3.1)
        # num_out_cols value
        with self.assertRaises(ValueError):
            spn.utils.scatter_cols(tf.constant([10, 11, 12]),
                                   [0, 1, 2], 2)
        # Indices dims
        with self.assertRaises(ValueError):
            spn.utils.scatter_cols(tf.constant([10, 11, 12]),
                                   [[0, 1, 2]], 3)
        with self.assertRaises(ValueError):
            spn.utils.scatter_cols(tf.constant([10, 11, 12]),
                                   1, 3)
        # Indices size
        with self.assertRaises(ValueError):
            spn.utils.scatter_cols(tf.constant([10, 11, 12]),
                                   [0, 1, 2, 3], 4)
        with self.assertRaises(ValueError):
            spn.utils.scatter_cols(tf.constant([10, 11, 12]),
                                   [0, 1], 4)
        with self.assertRaises(ValueError):
            spn.utils.scatter_cols(tf.constant([10, 11, 12]),
                                   [], 4)
        # Indices values
        with self.assertRaises(ValueError):
            spn.utils.scatter_cols(tf.constant([10, 11, 12]),
                                   [0.1, 1, 2], 3)
        with self.assertRaises(ValueError):
            spn.utils.scatter_cols(tf.constant([10, 11, 12]),
                                   [0, 1, 3], 3)
        with self.assertRaises(ValueError):
            spn.utils.scatter_cols(tf.constant([10, 11, 12]),
                                   [0, 1, 1], 3)

    def test_scatter_cols(self):
        def test(params, indices, num_out_cols, true_output,
                 params_dtype, indices_dtype, on_gpu):
            with self.subTest(params=params, indices=indices,
                              num_out_cols=num_out_cols,
                              params_dtype=params_dtype,
                              indices_dtype=indices_dtype,
                              on_gpu=on_gpu):
                tf.reset_default_graph()
                with self.test_session(force_gpu=on_gpu) as sess:
                    # Indices
                    indices = np.asarray(indices, dtype=indices_dtype)
                    # Params
                    p1d = tf.constant(params, dtype=params_dtype)
                    p2d1 = tf.constant(np.array([np.array(params)]),
                                       dtype=params_dtype)
                    p2d2 = tf.constant(np.array([np.array(params),
                                                 np.array(params) * 2,
                                                 np.array(params) * 3]),
                                       dtype=params_dtype)
                    # Define ops for different implementations
                    custom_scatter_cols = spn.conf.custom_scatter_cols
                    spn.conf.custom_scatter_cols = False
                    op1dn = spn.utils.scatter_cols(p1d, indices, num_out_cols)
                    op2d1n = spn.utils.scatter_cols(p2d1, indices, num_out_cols)
                    op2d2n = spn.utils.scatter_cols(p2d2, indices, num_out_cols)
                    spn.conf.custom_scatter_cols = True
                    op1dc = spn.utils.scatter_cols(p1d, indices, num_out_cols)
                    op2d1c = spn.utils.scatter_cols(p2d1, indices, num_out_cols)
                    op2d2c = spn.utils.scatter_cols(p2d2, indices, num_out_cols)
                    spn.conf.custom_scatter_cols = custom_scatter_cols
                    # Run
                    out1dn = sess.run(op1dn)
                    out1dc = sess.run(op1dc)
                    out2d1n = sess.run(op2d1n)
                    out2d1c = sess.run(op2d1c)
                    out2d2n = sess.run(op2d2n)
                    out2d2c = sess.run(op2d2c)
                # Compare
                np.testing.assert_array_almost_equal(out1dn, true_output)
                np.testing.assert_array_almost_equal(out1dc, true_output)
                self.assertEqual(params_dtype.as_numpy_dtype, out1dn.dtype)
                self.assertEqual(params_dtype.as_numpy_dtype, out1dc.dtype)
                true_output_2d1 = [np.array(true_output)]
                true_output_2d2 = [np.array(true_output),
                                   np.array(true_output) * 2,
                                   np.array(true_output) * 3]
                np.testing.assert_array_almost_equal(out2d1n, true_output_2d1)
                np.testing.assert_array_almost_equal(out2d1c, true_output_2d1)
                np.testing.assert_array_almost_equal(out2d2n, true_output_2d2)
                np.testing.assert_array_almost_equal(out2d2c, true_output_2d2)
                self.assertEqual(params_dtype.as_numpy_dtype, out2d1n.dtype)
                self.assertEqual(params_dtype.as_numpy_dtype, out2d1c.dtype)
                self.assertEqual(params_dtype.as_numpy_dtype, out2d2n.dtype)
                self.assertEqual(params_dtype.as_numpy_dtype, out2d2c.dtype)

        def test_all_dtypes(params, indices, num_out_cols, true_output):
            # CPU
            test(params, indices, num_out_cols, true_output,
                 tf.float32, np.int32, False)
            test(params, indices, num_out_cols, true_output,
                 tf.float32, np.int64, False)
            test(params, indices, num_out_cols, true_output,
                 tf.float64, np.int32, False)
            test(params, indices, num_out_cols, true_output,
                 tf.float64, np.int64, False)
            # GPU
            test(params, indices, num_out_cols, true_output,
                 tf.float32, np.int32, True)
            test(params, indices, num_out_cols, true_output,
                 tf.float32, np.int64, True)
            test(params, indices, num_out_cols, true_output,
                 tf.float64, np.int32, True)
            test(params, indices, num_out_cols, true_output,
                 tf.float64, np.int64, True)

        # Single column input, single column output
        test_all_dtypes([10],
                        [0],
                        1,
                        [10.0])

        # Multi-column output, single-column input
        test_all_dtypes([10],
                        [1],
                        4,
                        [0.0, 10.0, 0.0, 0.0])

        # Multi-column output, multi-column input
        test_all_dtypes([10, 11, 12],
                        [1, 3, 0],
                        4,
                        [12.0, 10.0, 0.0, 11.0])

        # Pass through if scattering to a single column
        t = tf.constant([10])
        out = spn.utils.scatter_cols(t, [0], 1)
        self.assertIs(out, t)
        t = tf.constant([[10],
                         [11]])
        out = spn.utils.scatter_cols(t, [0], 1)
        self.assertIs(out, t)

        # Pass through if scattering to the output of same size
        # in original index order
        t = tf.constant([10, 11, 12])
        out = spn.utils.scatter_cols(t, [0, 1, 2], 3)
        self.assertIs(out, t)
        t = tf.constant([[10, 11, 12],
                         [13, 14, 15]])
        out = spn.utils.scatter_cols(t, [0, 1, 2], 3)
        self.assertIs(out, t)

    def test_scatter_values(self):
        def test(params, indices, num_out_cols, param_dtype, ind_dtype,
                 true_output, use_gpu=False):

            if use_gpu:
                device = [False, True]
            else:
                device = [False]

            for p_dt in param_dtype:
                for i_dt in ind_dtype:
                    for dev in device:
                        with self.test_session(use_gpu=dev) as sess:
                            row1 = 1
                            row2 = -1
                            row3 = 2

                            # Convert params and output to appropriate data-types
                            if p_dt == tf.float32 or p_dt == tf.float64:
                                par = list(map(float, params))
                                if isinstance(true_output[0], collections.Iterable):
                                    t_out = [list(map(float, to)) for to in
                                             true_output]
                                else:
                                    t_out = list(map(float, true_output))
                            else:
                                par = list(map(int, params))
                                if isinstance(true_output[0], collections.Iterable):
                                    t_out = [list(map(int, to)) for to in
                                             true_output]
                                else:
                                    t_out = list(map(int, true_output))

                            p1d = tf.constant(np.array(par), dtype=p_dt)
                            p2d1 = tf.constant(np.array([np.array(par)]),
                                               dtype=p_dt)
                            p2d2 = tf.constant(np.array([np.array(par) * row1,
                                                         np.array(par) * row2,
                                                         np.array(par) * row3]),
                                               dtype=p_dt)

                            ind1d = tf.constant(np.array(indices), dtype=i_dt)
                            ind2d1 = tf.constant(np.array([np.array(indices)]),
                                                 dtype=i_dt)
                            ind2d2 = tf.constant(np.array([np.array(indices),
                                                           np.array(indices),
                                                           np.array(indices)]),
                                                 dtype=i_dt)

                            op1d = spn.utils.scatter_values(p1d, ind1d,
                                                            num_out_cols)
                            op2d1 = spn.utils.scatter_values(p2d1, ind2d1,
                                                             num_out_cols)
                            op2d2 = spn.utils.scatter_values(p2d2, ind2d2,
                                                             num_out_cols)

                            out1d = sess.run(op1d)
                            out2d1 = sess.run(op2d1)
                            out2d2 = sess.run(op2d2)

                            # Test outputs
                            np.testing.assert_array_almost_equal(out1d,
                                                                 np.array(t_out))
                            self.assertEqual(p_dt.as_numpy_dtype, out1d.dtype)
                            np.testing.assert_array_equal(op1d.get_shape(),
                                                          list(np.array(
                                                               t_out).shape))

                            t_out_2d1 = [np.array(t_out)]
                            np.testing.assert_array_almost_equal(out2d1,
                                                                 t_out_2d1)
                            self.assertEqual(p_dt.as_numpy_dtype, out2d1.dtype)
                            np.testing.assert_array_equal(op2d1.get_shape(),
                                                          list(np.array(
                                                               t_out_2d1).shape))

                            t_out_2d2 = [np.array(t_out) * row1,
                                         np.array(t_out) * row2,
                                         np.array(t_out) * row3]
                            np.testing.assert_array_almost_equal(out2d2,
                                                                 np.array(t_out_2d2))
                            self.assertEqual(p_dt.as_numpy_dtype, out2d2.dtype)
                            np.testing.assert_array_equal(op2d2.get_shape(),
                                                          list(np.array(
                                                               t_out_2d2).shape))

        # Single param, single index
        # Without padding - Only scatter
        test([12.34],
             [0],
             1,
             [tf.float32, tf.float64, tf.int32, tf.int64],
             [tf.int32, tf.int64],
             [[12.34]],
             use_gpu=True)

        # With padding
        test([12.34],
             [1],
             4,
             [tf.float32, tf.float64, tf.int32, tf.int64],
             [tf.int32, tf.int64],
             [[0.0, 12.34, 0.0, 0.0]],
             use_gpu=True)

        # Multiple params, multiple indices
        # Without padding - Only scatter
        test([12.34, 12.34*2, 12.34*3, 12.34*4],
             [0, 0, 0, 0],
             1,
             [tf.float32, tf.float64, tf.int32, tf.int64],
             [tf.int32, tf.int64],
             [[12.34],
              [12.34*2],
              [12.34*3],
              [12.34*4]],
             use_gpu=True)

        # With padding
        test([12.34, 12.34*2, 12.34*3, 12.34*4],
             [1, 4, 2, 0],
             5,
             [tf.float32, tf.float64, tf.int32, tf.int64],
             [tf.int32, tf.int64],
             [[0.0, 12.34, 0.0, 0.0, 0.0],
              [0.0, 0.0, 0.0, 0.0, 12.34*2],
              [0.0, 0.0, 12.34*3, 0.0, 0.0],
              [12.34*4, 0.0, 0.0, 0.0, 0.0]],
             use_gpu=True)

    def test_broadcast_value(self):
        """broadcast_value for various value types"""

        v1 = spn.utils.broadcast_value(spn.ValueType.RANDOM_UNIFORM(0, 1),
                                       (2, 3), dtype=tf.float64)

        v2 = spn.utils.broadcast_value(1,
                                       (2, 3), dtype=tf.float64)

        v3 = spn.utils.broadcast_value(1.0,
                                       (2, 3), dtype=tf.float64)

        v4 = spn.utils.broadcast_value([1],
                                       (2, 3), dtype=tf.float64)

        with self.test_session() as sess:
            out1 = sess.run(v1)
            out2 = sess.run(v2)
            out3 = sess.run(v3)
            out4 = sess.run(v4)
            self.assertEqual(out1.dtype, np.float64)
            self.assertEqual(out2.dtype, np.float64)
            self.assertEqual(out3.dtype, np.float64)
            self.assertEqual(out4.dtype, np.float64)
            self.assertGreaterEqual(out1.min(), 0)
            self.assertLessEqual(out1.max(), 1)
            np.testing.assert_array_almost_equal(out2, [[1.0, 1.0, 1.0],
                                                        [1.0, 1.0, 1.0]])
            np.testing.assert_array_almost_equal(out3, [[1.0, 1.0, 1.0],
                                                        [1.0, 1.0, 1.0]])
            np.testing.assert_array_almost_equal(out4, [1.0])

    def test_normalize_tensor(self):
        """normalize_tensor"""

        v1 = spn.utils.normalize_tensor([1])
        v2 = spn.utils.normalize_tensor(tf.constant([1], dtype=tf.float32))
        v3 = spn.utils.normalize_tensor(tf.constant([1], dtype=tf.float64))
        v4 = spn.utils.normalize_tensor([1.0])
        v5 = spn.utils.normalize_tensor([0.1])
        v6 = spn.utils.normalize_tensor([1, 0.5, 1])
        v7 = spn.utils.normalize_tensor([[1, 1],
                                         [1, 2]])
        v8 = spn.utils.normalize_tensor([0.25, 0.25, 0.25, 0.25])
        v9 = spn.utils.normalize_tensor([[0.25, 0.25],
                                         [0.25, 0.25]])

        with self.test_session() as sess:
            out1 = sess.run(v1)
            out2 = sess.run(v2)
            out3 = sess.run(v3)
            out4 = sess.run(v4)
            out5 = sess.run(v5)
            out6 = sess.run(v6)
            out7 = sess.run(v7)
            out8 = sess.run(v8)
            out9 = sess.run(v9)
            self.assertEqual(out1.dtype, np.float64)
            self.assertEqual(out2.dtype, np.float32)
            self.assertEqual(out3.dtype, np.float64)
            self.assertEqual(out4.dtype, np.float32)
            self.assertEqual(out5.dtype, np.float32)
            self.assertEqual(out6.dtype, np.float32)
            self.assertEqual(out7.dtype, np.float64)
            self.assertEqual(out8.dtype, np.float32)
            self.assertEqual(out9.dtype, np.float32)

            np.testing.assert_array_almost_equal(out1, [1.0])
            np.testing.assert_array_almost_equal(out2, [1.0])
            np.testing.assert_array_almost_equal(out3, [1.0])
            np.testing.assert_array_almost_equal(out4, [1.0])
            np.testing.assert_array_almost_equal(out5, [1.0])
            np.testing.assert_array_almost_equal(out6, [0.4, 0.2, 0.4])
            np.testing.assert_array_almost_equal(out7, [[0.2, 0.2],
                                                        [0.2, 0.4]])
            np.testing.assert_array_almost_equal(out8, [0.25, 0.25, 0.25, 0.25])
            np.testing.assert_array_almost_equal(out9, [[0.25, 0.25],
                                                        [0.25, 0.25]])

    def test_reduce_log_sum(self):

        def test(dtype):
            with self.subTest(dtype=dtype):
                inpt = [[0.0, 0.0, 0.0],
                        [0.0, 0.1, 0.0],
                        [0.1, 0.2, 0.3],
                        [1.0, 0.0, 2.0],
                        [0.0000001, 0.0000002, 0.0000003],
                        [1e-10, 2e-10, 3e-10]]
                inpt_array = np.array(inpt, dtype=dtype.as_numpy_dtype())
                inpt_tensor = tf.constant(inpt, dtype=dtype)
                log_inpt_tensor = tf.log(inpt_tensor)
                op_log = spn.utils.reduce_log_sum(log_inpt_tensor)
                op = tf.exp(op_log)

                with self.test_session() as sess:
                    out = sess.run(op)

                np.testing.assert_array_almost_equal(out,
                                                     np.sum(inpt_array, axis=1,
                                                            keepdims=True))
                self.assertEqual(out.dtype, dtype.as_numpy_dtype())

        test(tf.float32)
        test(tf.float64)

    def test_split_maybe(self):
        value1 = tf.constant(np.r_[:7])
        value2 = tf.constant(np.r_[:21].reshape(-1, 7))
        op1 = spn.utils.split_maybe(value=value1, split_sizes=(1, 3, 1, 2),
                                    axis=0)
        op2 = spn.utils.split_maybe(value=value2, split_sizes=(1, 3, 1, 2),
                                    axis=1)
        op3 = spn.utils.split_maybe(value=value1, split_sizes=(7,), axis=0)
        op4 = spn.utils.split_maybe(value=value2, split_sizes=(7,), axis=1)
        with self.test_session() as sess:
            out1 = sess.run(op1)
            out2 = sess.run(op2)
            out3 = sess.run(op3)
            out4 = sess.run(op4)

        # Test values
        np.testing.assert_array_equal(out1[0], np.array([0]))
        np.testing.assert_array_equal(out1[1], np.array([1, 2, 3]))
        np.testing.assert_array_equal(out1[2], np.array([4]))
        np.testing.assert_array_equal(out1[3], np.array([5, 6]))

        np.testing.assert_array_equal(out2[0], np.array([[0],
                                                         [7],
                                                         [14]]))
        np.testing.assert_array_equal(out2[1], np.array([[1, 2, 3],
                                                         [8, 9, 10],
                                                         [15, 16, 17]]))
        np.testing.assert_array_equal(out2[2], np.array([[4],
                                                         [11],
                                                         [18]]))
        np.testing.assert_array_equal(out2[3], np.array([[5, 6],
                                                         [12, 13],
                                                         [19, 20]]))

        np.testing.assert_array_equal(out3[0], np.array([0, 1, 2, 3, 4, 5, 6]))
        np.testing.assert_array_equal(out4[0], np.array([[0, 1, 2, 3, 4, 5, 6],
                                                         [7, 8, 9, 10, 11, 12, 13],
                                                         [14, 15, 16, 17, 18, 19,
                                                          20]]))
        # Test if original tensor returned for 1 split
        self.assertIs(op3[0], value1)
        self.assertIs(op4[0], value2)


if __name__ == '__main__':
    tf.test.main()<|MERGE_RESOLUTION|>--- conflicted
+++ resolved
@@ -11,11 +11,8 @@
 from test import TestCase
 import tensorflow as tf
 import numpy as np
-<<<<<<< HEAD
 import collections
-=======
 from random import shuffle
->>>>>>> 80e14ab3
 
 
 class TestMath(TestCase):
