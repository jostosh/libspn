--- conflicted
+++ resolved
@@ -406,11 +406,7 @@
 
     def test_compute_mpe_value(self):
         """Calculating MPE value of ParSums."""
-<<<<<<< HEAD
-        spn.conf.argmax_zero = True
-=======
-        
->>>>>>> 78c2d143
+
         def test(values, num_sums, ivs, weights, feed, output):
             with self.subTest(values=values, num_sums=num_sums, ivs=ivs,
                               weights=weights, feed=feed):
@@ -929,10 +925,7 @@
 
     def test_compute_mpe_path_noivs_single_sum(self):
         spn.conf.argmax_zero = True
-<<<<<<< HEAD
-=======
-
->>>>>>> 78c2d143
+
         v12 = spn.IVs(num_vars=2, num_vals=4)
         v34 = spn.ContVars(num_vars=2)
         v5 = spn.ContVars(num_vars=1)
@@ -1009,10 +1002,7 @@
 
     def test_compute_mpe_path_noivs_multi_sums(self):
         spn.conf.argmax_zero = True
-<<<<<<< HEAD
-=======
-
->>>>>>> 78c2d143
+
         v12 = spn.IVs(num_vars=2, num_vals=4)
         v34 = spn.ContVars(num_vars=2)
         v5 = spn.ContVars(num_vars=1)
@@ -1250,7 +1240,7 @@
                     [1, 1],
                     [0, 0],
                     [3, 3]]
-        v34_feed = [[0.1, 0.2],  # 0.2 
+        v34_feed = [[0.1, 0.2],  # 0.2
                     [1.2, 0.2],
                     [0.1, 0.2],
                     [0.9, 0.8],
