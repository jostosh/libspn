import tensorflow as tf
from libspn.tests.test import argsprod
import libspn as spn
import numpy as np
from unittest.mock import MagicMock


class TestBaseSum(tf.test.TestCase):

<<<<<<< HEAD
    @argsprod([False, True])
    def test_dropout_mask(self, log):
        iv = spn.IVs(num_vals=2, num_vars=4)
        s = spn.Sum(iv)
        mask = s._get_or_create_dropout_mask(100000, 0.5, log=log)
=======
    def test_dropconnect_sumslayer(self):
        ivs0 = spn.IVs(num_vals=2, num_vars=2)
        ivs1 = spn.IVs(num_vals=2, num_vars=1)

        probs = np.log(np.random.rand(4096, 2, 4))

        s = spn.SumsLayer(ivs0, ivs1, num_or_size_sums=[4, 2])

        dropconnect_mask = s._create_dropconnect_mask(
            keep_prob=0.1, shape=probs.shape)
>>>>>>> 88819899

        self.assertAllEqual(s._build_mask(), [[1, 1, 1, 1],
                                              [1, 1, 0, 0]])
        with self.test_session() as sess:
            mask_out = sess.run(dropconnect_mask)

        masked_part = mask_out[:, 1, 2:]
        self.assertAllEqual(
            masked_part.astype(np.int32), np.zeros_like(masked_part, dtype=np.int32))
        self.assertAllEqual(
            masked_part.astype(np.int32), np.zeros_like(masked_part, dtype=np.int32))
        self.assertAllGreater(np.sum(mask_out, axis=-1), 0)

        non_masked_part = mask_out[:, 0, 2:]
        self.assertGreater(np.sum(non_masked_part), 0)

    @argsprod([False, True])
    def test_dropconnect(self, log):
        spn.conf.dropout_mode = "pairwise"
        ivs = spn.IVs(num_vals=2, num_vars=4)
        s = spn.Sum(ivs, dropconnect_keep_prob=0.5)
        spn.generate_weights(s)
        init = spn.initialize_weights(s)

        mask = [
            [0., 1., 0., 1., 1., 1., 0., 1.],
            [0., 1., 0., 1., 1., 1., 0., 1.]
        ]
        s._create_dropconnect_mask = MagicMock(
            return_value=tf.cast(tf.expand_dims(mask, 1), tf.bool))

        if log:
<<<<<<< HEAD
            mask_out = np.exp(mask_out)

        self.assertAlmostEqual(np.mean(mask_out), 0.5, places=2)
        self.assertTrue(np.all(np.greater_equal(mask_out, 0.0)))
        self.assertTrue(np.all(np.less_equal(mask_out, 1.0)))
=======
            val_op = tf.exp(s.get_log_value())
        else:
            val_op = s.get_value()

        feed = [[-1, -1, -1, -1],
                [0, 1, -1, 0]]

        with self.test_session() as sess:
            sess.run(init)
            dropconnect_out = sess.run(val_op, feed_dict={ivs: feed})

        truth = [[np.mean(mask)], [3/8]]
        self.assertAllClose(dropconnect_out, truth)
>>>>>>> 88819899

    @argsprod([False, True])
    def test_stochastic_argmax(self, argmax_zero):
        spn.conf.argmax_zero = argmax_zero

        N = 100000
        s = spn.Sum()

        x = tf.constant(np.repeat([[0, 1, 1, 0, 1], [1, 0, 0, 1, 0]], repeats=N, axis=0))

        argmax_op = tf.squeeze(s._reduce_argmax(tf.expand_dims(x, 1)))

        with self.test_session() as sess:
            argmax = sess.run(argmax_op)

        hist_first, _ = np.histogram(argmax[:N], bins=list(range(6)))
        hist_second, _ = np.histogram(argmax[N:], bins=list(range(6)))

        if argmax_zero:
            self.assertEqual(hist_first[1], N)
            self.assertEqual(hist_second[0], N)
        else:
            [self.assertLess(hist_first[i], N / 3 + N / 6) for i in [1, 2, 4]]
            [self.assertGreater(hist_first[i], N / 3 - N / 6) for i in [1, 2, 4]]

            [self.assertLess(hist_second[i], N / 2 + N / 6) for i in [0, 3]]
            [self.assertGreater(hist_second[i], N / 2 - N / 6) for i in [0, 3]]

    @argsprod([0.2, 0.5, 0.8, 1.0], [False, True])
    def test_sampling(self, sample_prob, log):
        N = 100000
        x = tf.expand_dims(
            tf.constant(
                np.repeat([[1, 2, 2, 1, 3], [3, 1, 1, 2, 1]], repeats=N, axis=0),
                dtype=tf.float32), axis=1)
        s = spn.Sum()

<<<<<<< HEAD
        mask = tf.constant([0, 1, 0, 1, 1], dtype=tf.float32)
        s._get_or_create_dropout_mask = MagicMock(
            return_value=tf.log(mask) if log else mask)
        dropped = s._maybe_dropout(
            tf.log(probs) if log else probs, dropout_keep_prob=0.5, log=log)
        if log:
            dropped = tf.exp(dropped)
        with self.test_session() as sess:
            out = sess.run(dropped)

        self.assertAllClose(out, [0.0, 0.2, 0.0, 0.9, 0.1])

    @argsprod([False, True])
    def test_dropconnect(self, log):
        ivs = spn.IVs(num_vals=2, num_vars=4)
        s = spn.Sum(ivs, dropconnect_keep_prob=0.5)
        spn.generate_weights(s)
        init = spn.initialize_weights(s)

        mask = [
            [0., 1., 0., 1., 1., 1., 0., 1.],
            [1., 0., 0., 0., 0., 0., 1., 0.]
        ]
        s._create_dropout_mask = MagicMock(
            return_value=tf.expand_dims(tf.log(mask) if log else mask, 1))

        if log:
            val_op = tf.exp(s.get_log_value())
        else:
            val_op = s.get_value()

        mask = tf.constant(mask, dtype=tf.float32)
        truth = tf.reduce_mean(mask, axis=-1, keepdims=True)

        with self.test_session() as sess:
            sess.run(init)
            dropconnect_out, truth_out = sess.run(
                [val_op, truth], feed_dict={ivs: -np.ones((2, 4), dtype=np.int32)})

        self.assertAllClose(dropconnect_out, truth_out)

    @argsprod([False, True])
    def test_dropout_value(self, log):
        ivs = spn.IVs(num_vals=2, num_vars=4)
        s = spn.ParSums(ivs, dropout_keep_prob=0.5, num_sums=2)
        spn.generate_weights(s)
        init = spn.initialize_weights(s)

        mask = tf.constant([
            [0., 1.],
            [1., 0.],
            [1., 1.],
            [0., 0.]
        ])
        s._create_dropout_mask = MagicMock(return_value=tf.log(mask) if log else mask)

        if log:
            val_op = tf.exp(s.get_log_value())
        else:
            val_op = s.get_value()

        sum_op = tf.reduce_sum(val_op, axis=1)
        sum_truth = [1.0, 1.0, 2.0, 0.0]

        with self.test_session() as sess:
            sess.run(init)
            sum_out = sess.run(
                sum_op, feed_dict={ivs: -np.ones((4, 4), dtype=np.int32)})

        self.assertAllClose(sum_out, sum_truth)

    @argsprod([False, True])
    def test_stochastic_argmax(self, argmax_zero):
        spn.conf.argmax_zero = argmax_zero

        N = 100000
        s = spn.Sum()

        x = tf.constant(np.repeat([[0, 1, 1, 0, 1], [1, 0, 0, 1, 0]], repeats=N, axis=0))

        argmax_op = tf.squeeze(s._reduce_argmax(tf.expand_dims(x, 1)))

        with self.test_session() as sess:
            argmax = sess.run(argmax_op)

        hist_first, _ = np.histogram(argmax[:N], bins=list(range(6)))
        hist_second, _ = np.histogram(argmax[N:], bins=list(range(6)))

        if argmax_zero:
            self.assertEqual(hist_first[1], N)
            self.assertEqual(hist_second[0], N)
        else:
            [self.assertLess(hist_first[i], N / 3 + N / 6) for i in [1, 2, 4]]
            [self.assertGreater(hist_first[i], N / 3 - N / 6) for i in [1, 2, 4]]

            [self.assertLess(hist_second[i], N / 2 + N / 6) for i in [0, 3]]
            [self.assertGreater(hist_second[i], N / 2 - N / 6) for i in [0, 3]]

    @argsprod([0.2, 0.5, 0.8, 1.0], [False, True])
    def test_sampling(self, sample_prob, log):
        N = 100000
        x = tf.expand_dims(
            tf.constant(
                np.repeat([[1, 2, 2, 1, 3], [3, 1, 1, 2, 1]], repeats=N, axis=0),
                dtype=tf.float32), axis=1)
        s = spn.Sum()

        probs = [[1/9, 2/9, 2/9, 1/9, 3/9], [3/8, 1/8, 1/8, 2/8, 1/8]]

        N_sampled = N * sample_prob
        N_argmax = N - N_sampled

        if log:
            sample_op = tf.squeeze(s._reduce_sample_log(tf.log(x), sample_prob=sample_prob))
        else:
            sample_op = tf.squeeze(s._reduce_sample(x, sample_prob=sample_prob))

        with self.test_session() as sess:
=======
        probs = [[1/9, 2/9, 2/9, 1/9, 3/9], [3/8, 1/8, 1/8, 2/8, 1/8]]

        N_sampled = N * sample_prob
        N_argmax = N - N_sampled

        if log:
            sample_op = tf.squeeze(s._reduce_sample_log(tf.log(x), sample_prob=sample_prob))
        else:
            sample_op = tf.squeeze(s._reduce_sample(x, sample_prob=sample_prob))

        with self.test_session() as sess:
>>>>>>> 88819899
            sample_out = sess.run(sample_op)

        for samples, prob, max_ind in zip(
                np.split(sample_out, indices_or_sections=2), probs, [4, 0]):
            hist, _ = np.histogram(samples, bins=list(range(6)))
            for h, p, i in zip(hist, prob, range(5)):
                if i == max_ind:
                    estimate = N_argmax + N_sampled * p
                else:
                    estimate = N_sampled * p
                self.assertLess(h, estimate + N/6)
                self.assertGreater(h, estimate - N/6)<|MERGE_RESOLUTION|>--- conflicted
+++ resolved
@@ -7,24 +7,16 @@
 
 class TestBaseSum(tf.test.TestCase):
 
-<<<<<<< HEAD
-    @argsprod([False, True])
-    def test_dropout_mask(self, log):
-        iv = spn.IVs(num_vals=2, num_vars=4)
-        s = spn.Sum(iv)
-        mask = s._get_or_create_dropout_mask(100000, 0.5, log=log)
-=======
     def test_dropconnect_sumslayer(self):
         ivs0 = spn.IVs(num_vals=2, num_vars=2)
         ivs1 = spn.IVs(num_vals=2, num_vars=1)
 
-        probs = np.log(np.random.rand(4096, 2, 4))
+        probs = tf.constant(np.log(np.random.rand(4096, 2, 4)), dtype=tf.float32)
 
         s = spn.SumsLayer(ivs0, ivs1, num_or_size_sums=[4, 2])
 
         dropconnect_mask = s._create_dropconnect_mask(
-            keep_prob=0.1, shape=probs.shape)
->>>>>>> 88819899
+            keep_prob=0.1, shape=tf.shape(probs))
 
         self.assertAllEqual(s._build_mask(), [[1, 1, 1, 1],
                                               [1, 1, 0, 0]])
@@ -57,13 +49,6 @@
             return_value=tf.cast(tf.expand_dims(mask, 1), tf.bool))
 
         if log:
-<<<<<<< HEAD
-            mask_out = np.exp(mask_out)
-
-        self.assertAlmostEqual(np.mean(mask_out), 0.5, places=2)
-        self.assertTrue(np.all(np.greater_equal(mask_out, 0.0)))
-        self.assertTrue(np.all(np.less_equal(mask_out, 1.0)))
-=======
             val_op = tf.exp(s.get_log_value())
         else:
             val_op = s.get_value()
@@ -77,115 +62,6 @@
 
         truth = [[np.mean(mask)], [3/8]]
         self.assertAllClose(dropconnect_out, truth)
->>>>>>> 88819899
-
-    @argsprod([False, True])
-    def test_stochastic_argmax(self, argmax_zero):
-        spn.conf.argmax_zero = argmax_zero
-
-        N = 100000
-        s = spn.Sum()
-
-        x = tf.constant(np.repeat([[0, 1, 1, 0, 1], [1, 0, 0, 1, 0]], repeats=N, axis=0))
-
-        argmax_op = tf.squeeze(s._reduce_argmax(tf.expand_dims(x, 1)))
-
-        with self.test_session() as sess:
-            argmax = sess.run(argmax_op)
-
-        hist_first, _ = np.histogram(argmax[:N], bins=list(range(6)))
-        hist_second, _ = np.histogram(argmax[N:], bins=list(range(6)))
-
-        if argmax_zero:
-            self.assertEqual(hist_first[1], N)
-            self.assertEqual(hist_second[0], N)
-        else:
-            [self.assertLess(hist_first[i], N / 3 + N / 6) for i in [1, 2, 4]]
-            [self.assertGreater(hist_first[i], N / 3 - N / 6) for i in [1, 2, 4]]
-
-            [self.assertLess(hist_second[i], N / 2 + N / 6) for i in [0, 3]]
-            [self.assertGreater(hist_second[i], N / 2 - N / 6) for i in [0, 3]]
-
-    @argsprod([0.2, 0.5, 0.8, 1.0], [False, True])
-    def test_sampling(self, sample_prob, log):
-        N = 100000
-        x = tf.expand_dims(
-            tf.constant(
-                np.repeat([[1, 2, 2, 1, 3], [3, 1, 1, 2, 1]], repeats=N, axis=0),
-                dtype=tf.float32), axis=1)
-        s = spn.Sum()
-
-<<<<<<< HEAD
-        mask = tf.constant([0, 1, 0, 1, 1], dtype=tf.float32)
-        s._get_or_create_dropout_mask = MagicMock(
-            return_value=tf.log(mask) if log else mask)
-        dropped = s._maybe_dropout(
-            tf.log(probs) if log else probs, dropout_keep_prob=0.5, log=log)
-        if log:
-            dropped = tf.exp(dropped)
-        with self.test_session() as sess:
-            out = sess.run(dropped)
-
-        self.assertAllClose(out, [0.0, 0.2, 0.0, 0.9, 0.1])
-
-    @argsprod([False, True])
-    def test_dropconnect(self, log):
-        ivs = spn.IVs(num_vals=2, num_vars=4)
-        s = spn.Sum(ivs, dropconnect_keep_prob=0.5)
-        spn.generate_weights(s)
-        init = spn.initialize_weights(s)
-
-        mask = [
-            [0., 1., 0., 1., 1., 1., 0., 1.],
-            [1., 0., 0., 0., 0., 0., 1., 0.]
-        ]
-        s._create_dropout_mask = MagicMock(
-            return_value=tf.expand_dims(tf.log(mask) if log else mask, 1))
-
-        if log:
-            val_op = tf.exp(s.get_log_value())
-        else:
-            val_op = s.get_value()
-
-        mask = tf.constant(mask, dtype=tf.float32)
-        truth = tf.reduce_mean(mask, axis=-1, keepdims=True)
-
-        with self.test_session() as sess:
-            sess.run(init)
-            dropconnect_out, truth_out = sess.run(
-                [val_op, truth], feed_dict={ivs: -np.ones((2, 4), dtype=np.int32)})
-
-        self.assertAllClose(dropconnect_out, truth_out)
-
-    @argsprod([False, True])
-    def test_dropout_value(self, log):
-        ivs = spn.IVs(num_vals=2, num_vars=4)
-        s = spn.ParSums(ivs, dropout_keep_prob=0.5, num_sums=2)
-        spn.generate_weights(s)
-        init = spn.initialize_weights(s)
-
-        mask = tf.constant([
-            [0., 1.],
-            [1., 0.],
-            [1., 1.],
-            [0., 0.]
-        ])
-        s._create_dropout_mask = MagicMock(return_value=tf.log(mask) if log else mask)
-
-        if log:
-            val_op = tf.exp(s.get_log_value())
-        else:
-            val_op = s.get_value()
-
-        sum_op = tf.reduce_sum(val_op, axis=1)
-        sum_truth = [1.0, 1.0, 2.0, 0.0]
-
-        with self.test_session() as sess:
-            sess.run(init)
-            sum_out = sess.run(
-                sum_op, feed_dict={ivs: -np.ones((4, 4), dtype=np.int32)})
-
-        self.assertAllClose(sum_out, sum_truth)
 
     @argsprod([False, True])
     def test_stochastic_argmax(self, argmax_zero):
@@ -234,19 +110,6 @@
             sample_op = tf.squeeze(s._reduce_sample(x, sample_prob=sample_prob))
 
         with self.test_session() as sess:
-=======
-        probs = [[1/9, 2/9, 2/9, 1/9, 3/9], [3/8, 1/8, 1/8, 2/8, 1/8]]
-
-        N_sampled = N * sample_prob
-        N_argmax = N - N_sampled
-
-        if log:
-            sample_op = tf.squeeze(s._reduce_sample_log(tf.log(x), sample_prob=sample_prob))
-        else:
-            sample_op = tf.squeeze(s._reduce_sample(x, sample_prob=sample_prob))
-
-        with self.test_session() as sess:
->>>>>>> 88819899
             sample_out = sess.run(sample_op)
 
         for samples, prob, max_ind in zip(
