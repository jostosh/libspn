--- conflicted
+++ resolved
@@ -26,11 +26,5 @@
 
 sumslayer_count_sum_strategy = "gather"
 """Strategy to apply when summing counts
-<<<<<<< HEAD
-within a SumsLayer. Can be 'matmul', 'gather',
-'segmented' or 'None'
-"""
-=======
 within a SumsLayer. Can be 'segmented',
-'gather' or 'None' """
->>>>>>> 02f30ef4
+'gather' or 'None' """