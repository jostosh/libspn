--- conflicted
+++ resolved
@@ -38,15 +38,13 @@
 return values in successive calls for reduced
 graph size."""
 
-<<<<<<< HEAD
 custom_gradient = True
 """Whether or not to use custom gradient implementations,
 implemented within the respective Op nodes."""
-=======
+
 argmax_zero = False
 """Whether to always return zero when 
 argmax in BaseSum is faced with multiple maxes. 
 If False, selects random a 'winner' among 
 the maxes.
-"""
->>>>>>> aa248add
+"""