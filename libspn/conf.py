# ------------------------------------------------------------------------
# Copyright (C) 2016-2017 Andrzej Pronobis - All Rights Reserved
#
# This file is part of LibSPN. Unauthorized use or copying of this file,
# via any medium is strictly prohibited. Proprietary and confidential.
# ------------------------------------------------------------------------

"""Global configuration options of LibSPN."""

import tensorflow as tf

dtype = tf.float32
"""Default dtype used by LibSPN."""

custom_gather_cols = True
"""Whether to use custom op for implementing
:meth:`~libspn.utils.gather_cols`."""

custom_scatter_cols = True
"""Whether to use custom op for implementing
:meth:`~libspn.utils.scatter_cols`."""

<<<<<<< HEAD
custom_scatter_values = True
"""Whether to use custom op for implementing
:meth:`~libspn.utils.scatter_values`."""

custom_reduce_logsum = True
"""Whether to use custom op for implementing
:meth:`~libspn.utils.reduce_logsum`."""
=======
lru_cache = True
"""Whether to use LRU caches to function 
return values in successive calls for reduced
graph size."""
>>>>>>> 7887ce55
<|MERGE_RESOLUTION|>--- conflicted
+++ resolved
@@ -20,7 +20,6 @@
 """Whether to use custom op for implementing
 :meth:`~libspn.utils.scatter_cols`."""
 
-<<<<<<< HEAD
 custom_scatter_values = True
 """Whether to use custom op for implementing
 :meth:`~libspn.utils.scatter_values`."""
@@ -28,9 +27,8 @@
 custom_reduce_logsum = True
 """Whether to use custom op for implementing
 :meth:`~libspn.utils.reduce_logsum`."""
-=======
+
 lru_cache = True
 """Whether to use LRU caches to function 
 return values in successive calls for reduced
-graph size."""
->>>>>>> 7887ce55
+graph size."""