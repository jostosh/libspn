--- conflicted
+++ resolved
@@ -6,7 +6,7 @@
 # ------------------------------------------------------------------------
 import tensorflow as tf
 from libspn.graph.scope import Scope
-from libspn.graph.node import VarNode, DynamicVarNode
+from libspn.graph.node import VarNode
 from libspn import conf, ContVars
 from libspn import utils
 import numpy as np
@@ -22,15 +22,11 @@
     def __init__(self, feed=None, num_vars=1, num_components=2, name="GaussianLeaf", data=None,
                  learn_scale=True, total_counts_init=1, learn_dist_params=False,
                  train_var=True, mean_init=0.0, variance_init=1.0, train_mean=True,
-<<<<<<< HEAD
                  use_prior=False, prior_alpha=2.0, prior_beta=3.0, dynamic=False, max_steps=None,
                  time_major=True, min_stddev=0.01):
         self._dynamic = dynamic
         self._max_steps = max_steps
         self._time_major = time_major
-=======
-                 use_prior=False, prior_alpha=2.0, prior_beta=3.0, min_stddev=1e-4):
->>>>>>> 06a85ff5
         self._external_feed = isinstance(feed, ContVars)
         self._mean_variable = None
         self._variance_variable = None
@@ -97,10 +93,7 @@
             self._mean_init, dtype=conf.dtype, collections=['spn_distribution_parameters'])
         self._variance_variable = tf.Variable(
             self._variance_init, dtype=conf.dtype, collections=['spn_distribution_parameters'])
-<<<<<<< HEAD
         self._evidence_indicator = self._create_evidence_indicator()
-=======
->>>>>>> 06a85ff5
         self._dist = tfd.Normal(
             self._mean_variable, tf.maximum(tf.sqrt(self._variance_variable), self._min_stddev))
 
@@ -190,8 +183,22 @@
         """Size of output """
         return self._num_vars * self._num_components
 
-    def _get_feed(self):
-        return self._feed._as_graph_element() if self._external_feed else self._feed
+    def _get_feed(self, step=None):
+        feed = self._feed._as_graph_element() if self._external_feed else self._feed
+        return self._maybe_unstack(feed, step)
+
+    def _get_evidence(self, step=None):
+        evidence = self._feed.evidence if self._external_feed else self.evidence
+        return self._maybe_unstack(evidence, step)
+
+    def _maybe_unstack(self, tensor, step):
+        if self._dynamic:
+            if step is None:
+                raise ValueError("{}: dynamic node that should be given a step when computing "
+                                 "value. Make sure to turn on dynamic flag elsewhere.")
+            tensor_array = tf.TensorArray(dtype=tensor.dtype, size=self._max_steps).unstack(tensor)
+            tensor = tensor_array.read(step)
+        return tensor
 
     def _tile_num_components(self, tensor):
         if tensor.shape[-1].value != 1:
@@ -199,80 +206,22 @@
         rank = len(tensor.shape)
         return tf.tile(tensor, [1 for _ in range(rank - 1)] + [self._num_components])
 
-<<<<<<< HEAD
-    def _tile_num_components(self, tensor):
-        if tensor.shape[-1].value != 1:
-            tensor = tf.expand_dims(tensor, axis=-1)
-        rank = len(tensor.shape)
-        return tf.tile(tensor, [1 for _ in range(rank - 1)] + [self._num_components])
-=======
-    def _compute_value_common(self, value, no_evidence_fn):
-        out_shape = (-1, self._compute_out_size())
-        evidence = tf.reshape(self._tile_num_components(self.evidence), out_shape)
-        value = tf.reshape(value, out_shape)
-        return tf.where(evidence, value, no_evidence_fn(value))
+    def _compute_value_common(self, prob_fn, no_evidence_fn, step=None):
+        feed = self._tile_num_components(self._get_feed(step=step))
+        value = prob_fn(feed)
+        evidence = self._tile_num_components(self._get_evidence(step=step))
+        return tf.reshape(
+            tf.where(evidence, value, no_evidence_fn(value)), (-1, self._compute_out_size()))
 
     def _compute_value(self, step=None):
         """Computes value in non-log space """
         return self._compute_value_common(
-            self._dist.prob(self._tile_num_components(self._get_feed())), tf.ones_like)
->>>>>>> 06a85ff5
-
-    def _unstacked_tensor(self, tensor, dtype=conf.dtype):
-        return tf.TensorArray(dtype=dtype, size=self._max_steps).unstack(value=tensor)
-
-    def _compute_value(self, step=None):
-        """Computes value in non-log space """
-        if self._dynamic:
-            if step is None:
-                raise ValueError("{}: dynamic node that should be given a step when computing "
-                                 "value. Make sure to turn on dynamic flag elsewhere.")
-            feed_array = self._unstacked_tensor(self._feed)
-            feed = feed_array.read(step)
-
-            evidence_array = self._unstacked_tensor(self._evidence_indicator, dtype=tf.bool)
-            evidence = evidence_array.read(step)
-        else:
-            feed = self._feed
-            evidence = self._evidence_indicator
-        out_shape = (-1, self._compute_out_size())
-        prob = tf.reshape(self._dist.prob(self._tile_num_components(feed)), out_shape)
-        evidence = tf.reshape(self._tile_num_components(evidence), out_shape)
-        return tf.where(evidence, prob, tf.ones_like(prob))
+            prob_fn=self._dist.prob, no_evidence_fn=tf.ones_like, step=step)
 
     def _compute_log_value(self, step=None):
         """Computes value in log-space """
-<<<<<<< HEAD
-        if self._dynamic:
-            if step is None:
-                raise ValueError("{}: dynamic node that should be given a step when computing "
-                                 "value. Make sure to turn on dynamic flag elsewhere."
-                                 .format(self.name))
-            feed_array = self._unstacked_tensor(self._feed)
-            feed = feed_array.read(step)
-
-            evidence_array = self._unstacked_tensor(self._evidence_indicator, dtype=tf.bool)
-            evidence = evidence_array.read(step)
-        else:
-            feed = self._feed
-            evidence = self._evidence_indicator
-
-        out_shape = (-1, self._compute_out_size())
-        log_prob = tf.reshape(self._dist.log_prob(self._tile_num_components(feed)), out_shape)
-        evidence = tf.reshape(self._tile_num_components(evidence), out_shape)
-        return tf.where(evidence, log_prob, tf.zeros_like(log_prob))
-
-        #
-        # dist = tfd.Normal(loc=self._mean_variable, scale=tf.sqrt(self._variance_variable))
-        # evidence_probs = tf.reshape(
-        #     dist.log_prob(self._tile_num_components(tf.expand_dims(feed, -1))),
-        #     (-1, self._compute_out_size()))
-        # return tf.where(self._tile_num_components(evidence),
-        #                 evidence_probs, tf.zeros_like(evidence_probs))
-=======
         return self._compute_value_common(
-            self._dist.log_prob(self._tile_num_components(self._get_feed())), tf.zeros_like)
->>>>>>> 06a85ff5
+            prob_fn=self._dist.log_prob, no_evidence_fn=tf.zeros_like, step=step)
 
     def _compute_scope(self):
         """Computes scope """
@@ -284,8 +233,8 @@
         # MPE state can be found by taking the mean of the mixture components that are 'selected'
         # by the counts
         counts_reshaped = tf.reshape(counts, (-1, self._num_vars, self._num_components))
-        indices = tf.argmax(counts_reshaped, axis=-1) + tf.reshape(
-            tf.range(self._num_vars, dtype=tf.int64) * self._num_components, (1, self._num_vars))
+        indices = tf.argmax(counts_reshaped, axis=-1) + tf.expand_dims(
+            tf.range(self._num_vars, dtype=tf.int64) * self._num_components, axis=0)
         return tf.gather(tf.reshape(self._mean_variable, (-1,)), indices=indices, axis=0)
 
     def _compute_hard_em_update(self, counts):
@@ -294,13 +243,7 @@
         accum = tf.reduce_sum(counts_reshaped, axis=0)
 
         # Tile the feed
-<<<<<<< HEAD
-        tiled_feed = tf.reshape(
-            self._tile_num_components(tf.expand_dims(self._feed, axis=-1)),
-            (-1, self._num_vars, self._num_components))
-=======
         tiled_feed = self._tile_num_components(self._get_feed())
->>>>>>> 06a85ff5
         sum_data = tf.reduce_sum(counts_reshaped * tiled_feed, axis=0)
         sum_data_squared = tf.reduce_sum(counts_reshaped * tf.square(tiled_feed), axis=0)
         return {'accum': accum, "sum_data": sum_data, "sum_data_squared": sum_data_squared}
@@ -325,32 +268,10 @@
 
         variance = (n * self._variance_variable +
                     sum_data_squared - 2 * self.mean_variable * sum_data +
-<<<<<<< HEAD
-                    accum * tf.square(self.mean_variable)) / \
-                   total_counts - tf.square(mean - self._mean_variable)
-
-        return (
-            tf.assign(self._total_count_variable, total_counts),
-            tf.assign(self._variance_variable, variance) if self._train_var else tf.no_op(),
-            tf.assign(self._mean_variable, mean) if self._train_mean else tf.no_op()
-        )
-
-    def _compute_log_mpe_value(self, step=None):
-        """Assemble TF operations computing the log MPE value of this node.
-
-        The MPE log value is equal to marginal log value for VarNodes.
-
-        Returns:
-            Tensor: A tensor of shape ``[None, out_size]``, where the first
-            dimension corresponds to the batch size.
-        """
-        return self._compute_log_value(step=step)
-=======
                     k * tf.square(self.mean_variable)) / \
                    (n + k) - tf.square(mean - self._mean_variable)
         with tf.control_dependencies([n, k, mean, variance]):
             return (
                 tf.assign_add(self._total_count_variable, k),
                 tf.assign(self._variance_variable, variance) if self._train_var else tf.no_op(),
-                tf.assign(self._mean_variable, mean) if self._train_mean else tf.no_op())
->>>>>>> 06a85ff5
+                tf.assign(self._mean_variable, mean) if self._train_mean else tf.no_op())