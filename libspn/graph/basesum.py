import abc
from libspn.graph.node import OpNode, Input
from libspn.graph.ivs import IVs
from libspn.graph.weights import Weights
from libspn.graph.scope import Scope
from libspn.inference.type import InferenceType
from libspn import conf
from libspn.exceptions import StructureError
import libspn.utils as utils
from libspn.log import get_logger
from itertools import chain
import tensorflow as tf
import tensorflow.contrib.distributions as tfd


@utils.register_serializable
class BaseSum(OpNode, abc.ABC):

    logger = get_logger()
    info = logger.info

    """An abstract node representing sums in an SPN.

    Args:
        *values (input_like): Inputs providing input values to this node.
            See :meth:`~libspn.Input.as_input` for possible values.
        num_sums (int): Number of Sum ops modelled by this node.
        sum_sizes (list): A list of ints corresponding to the sizes of each sum. If both num_sums
                          and sum_sizes are given, we should have len(sum_sizes) == num_sums.
        batch_axis (int): The index of the batch axis.
        op_axis (int): The index of the op axis that contains the individual sums being modeled.
        reduce_axis (int): The axis over which to perform summing (or max for MPE). in (log-)space
        weights (input_like): Input providing weights node to this sum node.
            See :meth:`~libspn.Input.as_input` for possible values. If set
            to ``None``, the input is disconnected.
        ivs (input_like): Input providing IVs of an explicit latent variable
            associated with this sum node. See :meth:`~libspn.Input.as_input`
            for possible values. If set to ``None``, the input is disconnected.
        name (str): Name of the node.

    Attributes:
        inference_type(InferenceType): Flag indicating the preferred inference
                                       type for this node that will be used
                                       during value calculation and learning.
                                       Can be changed at any time and will be
                                       used during the next inference/learning
                                       op generation.
    """

    def __init__(self, *values, num_sums, weights=None, ivs=None, sum_sizes=None,
                 inference_type=InferenceType.MARGINAL, batch_axis=0, op_axis=1, reduce_axis=2,
                 masked=False, interface_head=False, name="Sum"):
        super().__init__(inference_type=inference_type, name=name, interface_head=interface_head)
        self.set_values(*values)
        self.set_weights(weights)
        self.set_ivs(ivs)

        self._reset_sum_sizes(num_sums=num_sums, sum_sizes=sum_sizes)

        self._batch_axis = batch_axis
        self._op_axis = op_axis
        self._reduce_axis = reduce_axis

        self._masked = masked

    def _get_sum_sizes(self, num_sums):
        input_sizes = self.get_input_sizes()
        num_values = sum(input_sizes[2:])  # Skip ivs, weights
        return num_sums * [num_values]

    def _build_mask(self):
        """Constructs mask that could be used to cancel out 'columns' that are padded as a result of
        varying reduction sizes. Returns a Boolean mask.

        Returns:
            By default the sums are not masked, returns ``None``
        """
        return None

    @utils.docinherit(OpNode)
    def serialize(self):
        data = super().serialize()
        data['values'] = [(i.node.name, i.indices) for i in self._values]
        if self._weights:
            data['weights'] = (self._weights.node.name, self._weights.indices)
        if self._ivs:
            data['ivs'] = (self._ivs.node.name, self._ivs.indices)
        data['num_sums'] = self._num_sums
        data['sum_sizes'] = self._sum_sizes
        return data

    @utils.docinherit(OpNode)
    def deserialize(self, data):
        super().deserialize(data)
        self.set_values()
        self.set_weights()
        self.set_ivs()
        self._reset_sum_sizes(num_sums=data['num_sums'], sum_sizes=data['sum_sizes'])

    @utils.docinherit(OpNode)
    def deserialize_inputs(self, data, nodes_by_name):
        super().deserialize_inputs(data, nodes_by_name)
        self._values = tuple(Input(nodes_by_name[nn], i)
                             for nn, i in data['values'])
        weights = data.get('weights', None)
        if weights:
            self._weights = Input(nodes_by_name[weights[0]], weights[1])
        ivs = data.get('ivs', None)
        if ivs:
            self._ivs = Input(nodes_by_name[ivs[0]], ivs[1])

    @property
    @utils.docinherit(OpNode)
    def inputs(self):
        return (self._weights, self._ivs) + self._values

    @property
    def weights(self):
        """Input: Weights input."""
        return self._weights

    def set_weights(self, weights=None):
        """Set the weights input.

        Args:
            weights (input_like): Input providing weights node to this sum node.
                See :meth:`~libspn.Input.as_input` for possible values. If set
                to ``None``, the input is disconnected.
        """
        weights, = self._parse_inputs(weights)
        if weights and not isinstance(weights.node, Weights):
            raise StructureError("%s is not Weights" % weights.node)
        self._weights = weights

    def _reset_sum_sizes(self, num_sums=None, sum_sizes=None):
        """Resets the sizes and number of sums. If number of sums is specified, it will take that
        value, otherwise it will take the value that is already set. If sum_sizes is specified
        it will take that value, otherwise it will infer that using
        :meth:`~libspn.BaseSum._get_sum_sizes`. Finally, it also sets the maximum sum size.

        Args:
            num_sums (int): Number of sums modeled by this ``Node``.
            sum_sizes (int): A list of sum sizes with as many ``int``s as there are sums modeled.
        """
        self._num_sums = num_sums or self._num_sums
        self._sum_sizes = sum_sizes or self._get_sum_sizes(self._num_sums)
        self._max_sum_size = max(self._sum_sizes) if self._sum_sizes else 0

    @property
    def ivs(self):
        """Input: IVs input."""
        return self._ivs

    def set_ivs(self, ivs=None):
        """Set the IVs input.

        ivs (input_like): Input providing IVs of an explicit latent variable
            associated with this sum node. See :meth:`~libspn.Input.as_input`
            for possible values. If set to ``None``, the input is disconnected.
        """
        self._ivs, = self._parse_inputs(ivs)

    @property
    def values(self):
        """list of Input: List of value inputs."""
        return self._values

    @property
    def num_sums(self):
        return self._num_sums

    @property
    def sum_sizes(self):
        return self._sum_sizes

    def set_values(self, *values):
        """Set the inputs providing input values to this node. If no arguments
        are given, all existing value inputs get disconnected.

        Args:
            *values (input_like): Inputs providing input values to this node.
                See :meth:`~libspn.Input.as_input` for possible values.
        """
        self._values = self._parse_inputs(*values)

    def add_values(self, *values):
        """Add more inputs providing input values to this node.

        Args:
            *values (input_like): Inputs providing input values to this node.
                See :meth:`~libspn.Input.as_input` for possible values.
        """
        self._values += self._parse_inputs(*values)
        self._reset_sum_sizes()

    def generate_weights(self, init_value=1, trainable=True, input_sizes=None,
                         log=False, name=None):
        """Generate a weights node matching this sum node and connect it to
        this sum.

        The function calculates the number of weights based on the number
        of input values of this sum. Therefore, weights should be generated
        once all inputs are added to this node.

        Args:
            init_value: Initial value of the weights. For possible values, see
                :meth:`~libspn.utils.broadcast_value`.
            trainable (bool): See :class:`~libspn.Weights`.
            input_sizes (list of int): Pre-computed sizes of each input of
                this node.  If given, this function will not traverse the graph
                to discover the sizes.
            log (bool): If "True", the weights are represented in log space.
            name (str): Name of the weighs node. If ``None`` use the name of the
                        sum + ``_Weights``.

        Return:
            Weights: Generated weights node.
        """
        if not self._values:
            raise StructureError("%s is missing input values" % self)
        if name is None:
            name = self._name + "_Weights"
        # Count all input values
        if input_sizes:
            num_values = sum(input_sizes[2:])  # Skip ivs, weights
        else:
            num_values = max(self._sum_sizes)
        # Generate weights
        weights = Weights(
            init_value=init_value, num_weights=num_values, num_sums=self._num_sums,
            log=log, trainable=trainable, name=name)
        self.set_weights(weights)
        return weights

    def generate_ivs(self, feed=None, name=None):
        """Generate an IVs node matching this sum node and connect it to
        this sum.

        IVs should be generated once all inputs are added to this node,
        otherwise the number of IVs will be incorrect.

        Args:
            feed (Tensor): See :class:`~libspn.IVs`.
            name (str): Name of the IVs node. If ``None`` use the name of the
                        sum + ``_IVs``.

        Return:
            IVs: Generated IVs node.
        """
        if not self._values:
            raise StructureError("%s is missing input values" % self)
        if name is None:
            name = self._name + "_IVs"
        ivs = IVs(feed=feed, num_vars=self._num_sums, num_vals=self._max_sum_size, name=name)
        self.set_ivs(ivs)
        return ivs

    @utils.lru_cache
    def _compute_reducible(
            self, w_tensor, ivs_tensor, *input_tensors, log=True, use_ivs=True, weighted=True):
        """Computes a reducible ``Tensor`` so that reducing it over the last axis can be used for
        marginal inference, MPE inference and MPE path computation.

        Args:
            w_tensor (Tensor): A ``Tensor`` with the value of the weights of shape
                               ``[num_sums, max_sum_size]``
            ivs_tensor (Tensor): A ``Tensor`` with the value of the IVs corresponding to this node
                                 of shape ``[batch, num_sums * max_sum_size]``.
            input_tensors (tuple): A ``tuple`` of ``Tensors``s with the values of the children of
                                   this node.
            log (bool): A ``bool`` marking whether the computation is performed in log space or not.
            use_ivs (bool): Whether to apply the IVs to the reducible values if possible.
            weighted (bool): Whether to apply the weights to the reducible values if possible.

        Returns:
            A ``Tensor`` of shape ``[batch, num_sums, max_sum_size]`` that can be used for computing
            marginal inference, MPE inference, gradients or MPE paths.
        """
        if not self._values:
            raise StructureError("%s is missing input values" % self)
        if not self._weights:
            raise StructureError("%s is missing weights" % self)

        # Set up component-wise Op and zero probability value depending on log-space flag
        zero_prob_val = -float('inf') if log else 0.0
        cwise_op = self.cwise_add if log else self.cwise_mul

        # Prepare tensors for component-wise application of weights and IVs
        w_tensor, ivs_tensor, reducible = self._prepare_component_wise_processing(
            w_tensor, ivs_tensor, *input_tensors, zero_prob_val=zero_prob_val)
        if use_ivs and self._ivs:
            reducible = cwise_op(reducible, ivs_tensor)
        if weighted:
            reducible = cwise_op(reducible, w_tensor)

        tf.add_to_collection("spn_reducible", reducible)
        return reducible

    @utils.docinherit(OpNode)
    @utils.lru_cache
    def _compute_out_size(self, *input_out_sizes):
        return self._num_sums

    @utils.docinherit(OpNode)
    @utils.lru_cache
    def _compute_value(self, w_tensor, ivs_tensor, *input_tensors):
        return self._reduce_marginal_inference(self._compute_reducible(
            w_tensor, ivs_tensor, *input_tensors, log=False, weighted=True, use_ivs=True))

    @utils.docinherit(OpNode)
    @utils.lru_cache
    def _compute_log_value(self, w_tensor, ivs_tensor, *value_tensors):

        # Defines gradient for the log value
        def soft_gradient(grad):
            scattered_grads = self._compute_log_gradient(
                grad, w_tensor, ivs_tensor, *value_tensors, sum_weight_grads=True)
            return [sg for sg in scattered_grads if sg is not None]

        # Wrap the log value with its custom gradient
        @tf.custom_gradient
        def _log_value(*input_tensors):
            ret = self._reduce_marginal_inference_log(self._compute_reducible(
                w_tensor, ivs_tensor, *value_tensors, log=True, weighted=True, use_ivs=True))
            return ret, soft_gradient
        return _log_value(*self._get_differentiable_inputs(w_tensor, ivs_tensor, *value_tensors))

    def _get_differentiable_inputs(self, w_tensor, ivs_tensor, *value_tensors):
        """Selects the tensors to include for a tf.custom_gradient when computing the log-value.

        Args:
            w_tensor (Tensor): A ``Tensor`` of shape [num_sums, max_sum_size] with the value of
                               the weights corresponding to this node.
            ivs_tensor (Tensor): A ``Tensor`` of shape [batch, num_sums, max_sum_size] with the
                                 value of the IVs corresponding to this node.

        """
        return [w_tensor] + ([ivs_tensor] if self._ivs else []) + list(value_tensors)

    @utils.docinherit(OpNode)
    def _compute_mpe_value(self, w_tensor, ivs_tensor, *input_tensors):
        return self._reduce_mpe_inference(self._compute_reducible(
            w_tensor, ivs_tensor, *input_tensors, log=False, weighted=True, use_ivs=True))

    @utils.docinherit(OpNode)
    @utils.lru_cache
    def _compute_log_mpe_value(self, w_tensor, ivs_tensor, *input_tensors):
        return self._reduce_mpe_inference_log(self._compute_reducible(
            w_tensor, ivs_tensor, *input_tensors, log=True, weighted=True, use_ivs=True))

    @utils.lru_cache
    def _compute_mpe_path_common(
            self, reducible_tensor, counts, w_tensor, ivs_tensor, *input_tensors,
            log=True, sample=False, sample_prob=None):
        """Common operations for computing the MPE path.

        Args:
            reducible_tensor (Tensor): A (weighted) ``Tensor`` of (log-)values of this node.
            counts (Tensor): A ``Tensor`` that contains the accumulated counts of the parents
                             of this node.
            w_tensor (Tensor):  A ``Tensor`` containing the (log-)value of the weights.
            ivs_tensor (Tensor): A ``Tensor`` containing the (log-)value of the IVs.
            input_tensors (list): A list of ``Tensor``s with outputs of the child nodes.
            log (bool): Whether the computation is in log-space or not
            sample (bool): Whether to sample the 'winner' of the max or not
            sample_prob (Tensor): A scalar ``Tensor`` indicating the probability of drawing
                a sample. If a sample is drawn, the probability for each index is given by the
                (log-)normalized probability as given by ``reducible_tensor``.
        Returns:
            A ``list`` of ``tuple``s [(MPE counts, input tensor), ...] where the first corresponds
            to the Weights of this node, the second corresponds to the IVs and the remaining
            tuples correspond to the nodes in ``self._values``.
        """
        if sample:
            max_indices = self._reduce_sample_log(reducible_tensor, sample_prob=sample_prob) if \
                log else self._reduce_sample(reducible_tensor, sample_prob=sample_prob)
        else:
            max_indices = self._reduce_argmax(reducible_tensor)
        max_counts = utils.scatter_values(
            params=counts, indices=max_indices, num_out_cols=self._max_sum_size)
        max_counts_acc, max_counts_split = self._accumulate_and_split_to_children(
            max_counts, *input_tensors)
        return self._scatter_to_input_tensors(
            (max_counts, w_tensor),  # Weights
            (max_counts_acc, ivs_tensor),  # IVs
            *[(t, v) for t, v in zip(max_counts_split, input_tensors)])  # Values

    @utils.lru_cache
    def _accumulate_and_split_to_children(self, x, *input_tensors):
        """Accumulates the values in x over the op axis. Potentially also accumulates for every
        unique input if appropriate (e.g. in SumsLayer).

        Args:
            x (Tensor): A ``Tensor`` containing the values to accumulate and split among the
                        children.
            input_tensors (tuple): A ``tuple`` of ``Tensors`` holding the value of the children's
                                   outputs. These might be used in e.g. SumsLayer to determine
                                   unique inputs so that values can be accumulated before passing
                                   them downward.
        Returns:
            A ``tuple`` of size 2 with the accumulated values and a list of accumulated values
            corresponding to each input.
        """
        if self._num_sums > 1:
            x_acc = tf.reduce_sum(x, axis=self._op_axis)
        else:
            x_acc = tf.squeeze(x, axis=self._op_axis)

        _, _, *value_sizes = self.get_input_sizes()
        return x_acc, tf.split(x_acc, value_sizes, axis=self._op_axis)

    @utils.docinherit(OpNode)
    @utils.lru_cache
    def _compute_mpe_path(self, counts, w_tensor, ivs_tensor, *value_tensors,
                          use_unweighted=False, with_ivs=True, add_random=None,
                          sample=False, sample_prob=None):
        weighted = not use_unweighted or any(v.node.is_var for v in self._values)
        reducible = self._compute_reducible(w_tensor, ivs_tensor, *value_tensors, log=False,
                                            weighted=weighted, use_ivs=with_ivs)
        if add_random is not None:
            self.logger.warn(
                "%s: no support for add_random in non-log MPE path computation." % self)
        return self._compute_mpe_path_common(
            reducible, counts, w_tensor, ivs_tensor, *value_tensors, log=False, sample=sample,
            sample_prob=sample_prob)

    @utils.docinherit(OpNode)
    @utils.lru_cache
    def _compute_log_mpe_path(self, counts, w_tensor, ivs_tensor, *value_tensors,
                              use_unweighted=False, with_ivs=True, add_random=None,
                              sample=False, sample_prob=None):
        weighted = not use_unweighted or any(v.node.is_var for v in self._values)
        reducible = self._compute_reducible(w_tensor, ivs_tensor, *value_tensors, log=True,
                                            weighted=weighted, use_ivs=with_ivs)
        if not weighted and self._num_sums > 1 and reducible.shape[self._op_axis].value == 1:
            reducible = tf.tile(reducible, (1, self._num_sums, 1))
        # Add random
        if add_random is not None:
            reducible += tf.random_uniform(
                tf.shape(reducible), minval=0.0, maxval=add_random, dtype=conf.dtype)
        return self._compute_mpe_path_common(
            reducible, counts, w_tensor, ivs_tensor, *value_tensors, log=True, sample=sample,
            sample_prob=sample_prob)

    @utils.lru_cache
    def _compute_log_gradient(
            self, gradients, w_tensor, ivs_tensor, *value_tensors, with_ivs=True,
            sum_weight_grads=False):
        """Computes gradient for log probabilities.

        Args:
            gradients (Tensor): A ``Tensor`` of shape [batch, num_sums] that contains the
                                accumulated backpropagated gradient coming from this node's parents.
            w_tensor (Tensor): A ``Tensor`` of shape [num_sums, max_sum_size] that contains the
                               weights corresponding to this node.
            ivs_tensor (Tensor): A ``Tensor`` of shape [batch, num_sums, max_sum_size] that
                                 corresponds to the IVs of this node.
            value_tensors (tuple): A ``tuple`` of ``Tensor``s that correspond to the values of the
                                   children of this node.
            sum_weight_grads (bool): A ``bool`` that marks whether the weight gradients should be
                                     summed over the batch axis.
        Returns:
            A ``list`` of ``tuple``s where each tuple consists of a gradient and the forward-pass
            tensor corresponding to the gradient. Starts with weights, then IVs and the remaining
            ``tuple`` correspond to ``input_tensors``.
        """

        reducible = self._compute_reducible(
            w_tensor, ivs_tensor, *value_tensors, log=True, use_ivs=with_ivs, weighted=True)

        # Below exploits the memoization since _reduce_marginal_inference_log will
        # always use keepdims=False, thus yielding the same tensor. One might otherwise
        # be tempted to use keepdims=True and omit expand_dims here...
        log_sum = tf.expand_dims(
            self._reduce_marginal_inference_log(reducible), axis=self._reduce_axis)
        w_grad = tf.expand_dims(gradients, axis=self._reduce_axis) * tf.exp(reducible - log_sum)

        value_grad_acc, value_grad_split = self._accumulate_and_split_to_children(w_grad)

        if sum_weight_grads:
            w_grad = tf.reduce_sum(w_grad, axis=0, keepdims=False)

        return self._scatter_to_input_tensors(
            (w_grad, w_tensor),
            (value_grad_acc, ivs_tensor),
            *[(t, v) for t, v in zip(value_grad_split, value_tensors)])

    @utils.lru_cache
    def _compute_gradient(self, gradients, w_tensor, ivs_tensor, *input_tensors, with_ivs=True):
        """Computes gradient for non-log probabilities.

        Args:
            gradients (Tensor): A ``Tensor`` of shape [batch, num_sums] that contains the
                                accumulated backpropagated gradient coming from this node's parents.
            w_tensor (Tensor): A ``Tensor`` of shape [num_sums, max_sum_size] that contains the
                               weights corresponding to this node.
            ivs_tensor (Tensor): A ``Tensor`` of shape [batch, num_sums, max_sum_size] that
                                 corresponds to the IVs of this node.
            input_tensors (tuple): A ``tuple`` of ``Tensor``s that correspond to the values of the
                                   children of this node.
        Returns:
            A ``list`` of ``tuple``s where each tuple consists of a gradient and the forward-pass
            tensor corresponding to the gradient. Starts with weights, then IVs and the remaining
            ``tuple`` correspond to ``input_tensors``.
        """
        raise NotImplementedError("%s: Currently there is no support for non-log values." % self)

    def _get_flat_value_scopes(self, weight_scopes, ivs_scopes, *value_scopes):
        """Get a flat representation of the value scopes per sum.

        Args:
            weight_scopes (list): A list of ``Scope``s corresponding to the weights.
            ivs_scopes (list): A list of ``Scope``s corresponding to the IVs.
            value_scopes (tuple): A ``tuple`` of ``list``s of ``Scope``s corresponding to the
                                  scope lists of the children of this node.

        Returns:
            A tuple of flat value scopes corresponding to this node's output. The IVs scopes and
            the value scopes.
        """
        if not self._values:
            raise StructureError("%s is missing input values" % self)
        _, ivs_scopes, *value_scopes = self._gather_input_scopes(
            weight_scopes, ivs_scopes, *value_scopes)
        return list(chain.from_iterable(value_scopes)), ivs_scopes, value_scopes

    @utils.docinherit(OpNode)
    def _compute_scope(self, weight_scopes, ivs_scopes, *value_scopes):
        flat_value_scopes, ivs_scopes, *value_scopes = self._get_flat_value_scopes(
            weight_scopes, ivs_scopes, *value_scopes)
        if self._ivs:
            sublist_size = int(len(ivs_scopes) / self._num_sums)
            # Divide gathered ivs scopes into sublists, one per modelled Sum node.
            ivs_scopes_sublists = [ivs_scopes[i:i + sublist_size] for i in
                                   range(0, len(ivs_scopes), sublist_size)]
        return [Scope.merge_scopes(flat_value_scopes + ivs_scopes_sublists[i]
                                   if self._ivs else flat_value_scopes)
                for i in range(self._num_sums)]

    @utils.docinherit(OpNode)
    def _compute_valid(self, weight_scopes, ivs_scopes, *value_scopes):
        flat_value_scopes, ivs_scopes_, *value_scopes_ = self._get_flat_value_scopes(
            weight_scopes, ivs_scopes, *value_scopes)
        # If already invalid, return None
        if (any(s is None for s in value_scopes)
                or (self._ivs and ivs_scopes is None)):
            return None
        # IVs
        if self._ivs:
            # Verify number of IVs
            if len(ivs_scopes_) != len(flat_value_scopes) * self._num_sums:
                raise StructureError("Number of IVs (%s) and values (%s) does "
                                     "not match for %s"
                                     % (len(ivs_scopes_),
                                        len(flat_value_scopes) * self._num_sums,
                                        self))
            # Check if scope of all IVs is just one and the same variable
            if len(Scope.merge_scopes(ivs_scopes_)) > self._num_sums:
                return None
        # Check sum for completeness wrt values
        first_scope = flat_value_scopes[0]
        if any(s != first_scope for s in flat_value_scopes[1:]):
            self.info("%s is not complete with input value scopes %s", self, flat_value_scopes)
            return None

        return self._compute_scope(weight_scopes, ivs_scopes, *value_scopes)

    @property
    @utils.docinherit(OpNode)
    def _const_out_size(self):
        return True

    @utils.lru_cache
    def _prepare_component_wise_processing(
            self, w_tensor, ivs_tensor, *input_tensors, zero_prob_val=0.0):
        """Gathers inputs and combines them so that the resulting tensor can be reduced over the
        last axis to compute the (weighted) sums.

        Args:
            w_tensor (Tensor): A ``Tensor`` with the (log-)value of the weights of this node of
                               shape [num_sums, max_sum_size]
            ivs_tensor (Tensor): A ``Tensor`` with the (log-)value of the 'latent' ``IVs``.
            input_tensors (tuple): A tuple of ``Tensor``s  holding the value of the children of this
                                   node.
            zero_prob_val (float): The value of zero probability. This is important to know if some
                                   parts of the computation should be left out for masking.
        Returns:
            A tuple of size 3 containing: a weight ``Tensor`` that can be broadcast across sums, an
            IVs ``Tensor`` that can be applied component-wise to the sums and a ``Tensor`` that
            holds the unweighted values of the sum inputs of shape [batch, num_sums, max_sum_size].
        """
        w_tensor, ivs_tensor, *input_tensors = self._gather_input_tensors(
            w_tensor, ivs_tensor, *input_tensors)
        input_tensors = [tf.expand_dims(t, axis=self._op_axis) if len(t.shape) == 2 else t for
                         t in input_tensors]
        w_tensor = tf.expand_dims(w_tensor, axis=self._batch_axis)
        reducible_inputs = utils.concat_maybe(input_tensors, axis=self._reduce_axis)
        if ivs_tensor is not None:
            ivs_tensor = tf.reshape(ivs_tensor, shape=(-1, self._num_sums, self._max_sum_size))
        return w_tensor, ivs_tensor, reducible_inputs

    @utils.lru_cache
    def _reduce_marginal_inference(self, x):
        """Reduces a tensor for marginal non-log inference by sum(x, axis=reduce_axis).

        Args:
            x (Tensor): A ``Tensor`` of shape [batch, num_sums, max_sum_size] to reduce over the
                        last axis.

        Returns:
            A ``Tensor`` reduced over the last axis.
        """
        return tf.reduce_sum(x, axis=self._reduce_axis, keepdims=False)

    @utils.lru_cache
    def _reduce_marginal_inference_log(self, x):
        """Reduces a tensor for marginal log inference by log(sum(exp(x), axis=reduce_axis)).

        Args:
            x (Tensor): A ``Tensor`` of shape [batch, num_sums, max_sum_size] to reduce over the
                        last axis.

        Returns:
            A ``Tensor`` reduced over the last axis.
        """
        return tf.reduce_logsumexp(x, axis=self._reduce_axis, keepdims=False)

    @utils.lru_cache
    def _reduce_mpe_inference(self, x):
        """Reduces a tensor for MPE non-log inference by max(x, axis=reduce_axis)).

        Args:
            x (Tensor): A ``Tensor`` of shape [batch, num_sums, max_sum_size] to reduce over the
                        last axis.

        Returns:
            A ``Tensor`` reduced over the last axis.
        """
        return tf.reduce_max(x, axis=self._reduce_axis, keepdims=False)

    @utils.lru_cache
    def _reduce_mpe_inference_log(self, x):
        """Reduces a tensor for MPE log inference by max(x, axis=reduce_axis).

        Args:
            x (Tensor): A ``Tensor`` of shape [batch, num_sums, max_sum_size] to reduce over the
                        last axis.

        Returns:
            A ``Tensor`` reduced over the last axis.
        """
        return self._reduce_mpe_inference(x)

    @utils.lru_cache
    def _reduce_argmax(self, x):
        """Reduces a tensor by argmax(x, axis=reduce_axis)).

        Args:
            x (Tensor): A ``Tensor`` of shape [batch, num_sums, max_sum_size] to reduce over the
                        last axis.

        Returns:
            A ``Tensor`` reduced over the last axis.
        """
        if conf.argmax_zero:
            return tf.argmax(x, axis=self._reduce_axis)

        # Return random index in case multiple values equal max
        x_max = tf.expand_dims(self._reduce_mpe_inference(x), self._reduce_axis)
        x_eq_max = tf.to_float(tf.equal(x, x_max))
        if self._masked:
            x_eq_max *= tf.expand_dims(tf.to_float(self._build_mask()), axis=self._batch_axis)
        x_eq_max /= tf.reduce_sum(x_eq_max, axis=self._reduce_axis, keepdims=True)

        return tfd.Categorical(probs=x_eq_max, name="StochasticArgMax", dtype=tf.int32).sample()

    @utils.lru_cache
<<<<<<< HEAD
    def _reduce_sample_log(self, x, sample_prob=0.5):
=======
    def _reduce_sample_log(self, x, sample_prob=None):
>>>>>>> 24ae9b1c
        """Samples a tensor with log likelihoods, i.e. sample(x, axis=reduce_axis)).

        Args:
            x (Tensor): A ``Tensor`` of shape [batch, num_sums, max_sum_size] to reduce over the
                        last axis.

        Returns:
            A ``Tensor`` reduced over the last axis.
        """
        x_sum = self._reduce_marginal_inference_log(x)
        x_normalized = x - tf.expand_dims(x_sum, axis=self._reduce_axis)
        sample = tfd.Categorical(logits=x_normalized, dtype=tf.int32).sample()
        if sample_prob is not None:
            sample_mask = tfd.Bernoulli(probs=sample_prob, dtype=tf.int32).sample(
                sample_shape=tf.shape(x_sum))
            return (1 - sample_mask) * tf.to_int32(self._reduce_argmax(x)) + sample_mask * sample
        return sample

    @utils.lru_cache
    def _reduce_sample(self, x, epsilon=1e-8, sample_prob=None):
        """Samples a tensor with likelihoods, i.e. sample(x, axis=reduce_axis)).

        Args:
            x (Tensor): A ``Tensor`` of shape [batch, num_sums, max_sum_size] to reduce over the
                        last axis.

        Returns:
            A ``Tensor`` reduced over the last axis.
        """
        x_sum = self._reduce_marginal_inference(x, axis=self._reduce_axis)
        x_normalized = x / tf.expand_dims(x_sum + epsilon, axis=self._reduce_axis)
        sample = tfd.Categorical(probs=x_normalized).sample()
        if sample_prob is not None:
            sample_mask = tfd.Bernoulli(probs=sample_prob, dtype=tf.int32).sample(
                sample_shape=tf.shape(x_sum))
            return (1 - sample_mask) * tf.to_int32(self._reduce_argmax(x)) + sample_mask * sample
        return sample

    @staticmethod
    @utils.lru_cache
    def cwise_add(a, b):
        """Component-wise addition of two tensors. Added explicitly for readability elsewhere and
        for straightforward memoization.

        Args:
            a (Tensor): Left-hand side.
            b (Tensor): Right-hand side.

        Returns:
            A component wise addition of ``a`` and ``b``.
        """
        return a + b

    @staticmethod
    @utils.lru_cache
    def cwise_mul(a, b):
        """Component-wise multiplication of two tensors. Added explicitly for readability elsewhere
        and for straightforward memoization.

        Args:
            a (Tensor): Left-hand side.
            b (Tensor): Right-hand side.

        Returns:
            A component wise multiplication of ``a`` and ``b``.
        """
        return a * b<|MERGE_RESOLUTION|>--- conflicted
+++ resolved
@@ -675,11 +675,7 @@
         return tfd.Categorical(probs=x_eq_max, name="StochasticArgMax", dtype=tf.int32).sample()
 
     @utils.lru_cache
-<<<<<<< HEAD
-    def _reduce_sample_log(self, x, sample_prob=0.5):
-=======
     def _reduce_sample_log(self, x, sample_prob=None):
->>>>>>> 24ae9b1c
         """Samples a tensor with log likelihoods, i.e. sample(x, axis=reduce_axis)).
 
         Args:
