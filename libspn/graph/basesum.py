--- conflicted
+++ resolved
@@ -49,19 +49,11 @@
     """
 
     def __init__(self, *values, num_sums, weights=None, ivs=None, sum_sizes=None,
-<<<<<<< HEAD
-                 inference_type=InferenceType.MARGINAL, batch_axis=0, op_axis=1, reduce_axis=2,
-                 masked=False, sample_prob=None, dropconnect_keep_prob=None, name="Sum"):
+                 inference_type=InferenceType.MARGINAL, batch_axis=0, op_axis=1,
+                 reduce_axis=2, masked=False, sample_prob=None,
+                 dropconnect_keep_prob=None, name="Sum"):
         super().__init__(
             inference_type=inference_type, name=name)
-=======
-                 inference_type=InferenceType.MARGINAL, batch_axis=0, op_axis=1,
-                 reduce_axis=2, masked=False, sample_prob=None,
-                 dropconnect_keep_prob=None, dropout_keep_prob=None, name="Sum"):
-        super().__init__(
-            inference_type=inference_type, name=name, dropout_keep_prob=dropout_keep_prob)
-
->>>>>>> f0543579
         self.set_values(*values)
         self.set_weights(weights)
         self.set_ivs(ivs)
@@ -124,7 +116,6 @@
         data['batch_axis'] = self._batch_axis
         data['dropconnect_keep_prob'] = self._dropconnect_keep_prob
         data['sample_prob'] = self._sample_prob
-
         return data
 
     @utils.docinherit(OpNode)
@@ -393,33 +384,23 @@
     @utils.lru_cache
     def _compute_value(self, w_tensor, ivs_tensor, *input_tensors, dropconnect_keep_prob=None):
         # Reduce over last axis
-        val = self._reduce_marginal_inference(self._compute_reducible(
+        return self._reduce_marginal_inference(self._compute_reducible(
             w_tensor, ivs_tensor, *input_tensors, log=False, weighted=True, use_ivs=True,
             dropconnect_keep_prob=dropconnect_keep_prob))
-        return val
-
-    @utils.docinherit(OpNode)
-    @utils.lru_cache
-<<<<<<< HEAD
-    def _compute_log_value(self, w_tensor, ivs_tensor, *value_tensors, dropconnect_keep_prob=None):
-=======
-    def _compute_log_value(self, w_tensor, ivs_tensor, *value_tensors, with_ivs=True,
-                           dropconnect_keep_prob=None, dropout_keep_prob=None):
->>>>>>> f0543579
+
+    @utils.docinherit(OpNode)
+    @utils.lru_cache
+    def _compute_log_value(self, w_tensor, ivs_tensor, *value_tensors, dropconnect_keep_prob=None,
+                           with_ivs=True):
 
         # Defines soft-gradient for the log value
         def soft_gradient(grad):
             # Use the _compute_log_gradient method to compute the gradient w.r.t. to the
             # inputs of this node.
             scattered_grads = self._compute_log_gradient(
-<<<<<<< HEAD
-                grad, w_tensor, ivs_tensor, *value_tensors, sum_weight_grads=True,
-                dropconnect_keep_prob=dropconnect_keep_prob)
-=======
                 grad, w_tensor, ivs_tensor, *value_tensors,
                 with_ivs=(False if self._ivs and not with_ivs else True),
-                sum_weight_grads=True, dropconnect_keep_prob=dropconnect_keep_prob,
-                dropout_keep_prob=dropout_keep_prob)
+                sum_weight_grads=True, dropconnect_keep_prob=dropconnect_keep_prob)
 
             return [sg for sg in scattered_grads if sg is not None]
 
@@ -430,26 +411,16 @@
                 with_ivs=(False if self._ivs and not with_ivs else True),
                 sum_weight_grads=True)
 
->>>>>>> f0543579
             return [sg for sg in scattered_grads if sg is not None]
 
         # Wrap the log value with its custom gradient
         @tf.custom_gradient
         def _log_value(*input_tensors):
-            val = self._reduce_marginal_inference_log(self._compute_reducible(
-                w_tensor, ivs_tensor, *value_tensors, log=True, weighted=True,
-                use_ivs=(False if self._ivs and not with_ivs else True)))
-
             # First reduce over last axis
             val = self._reduce_marginal_inference_log(self._compute_reducible(
                 w_tensor, ivs_tensor, *value_tensors, log=True, weighted=True,
                 use_ivs=(False if self._ivs and not with_ivs else True),
                 dropconnect_keep_prob=dropconnect_keep_prob))
-<<<<<<< HEAD
-            return ret, soft_gradient
-=======
-            # Maybe apply dropout
-            val = self._maybe_dropout(val, dropout_keep_prob=dropout_keep_prob, log=True)
 
             # Choose gradient computation based on gradient-type set for the node
             if self.gradient_type == GradientType.SOFT:
@@ -458,7 +429,6 @@
                 gradient = hard_gradient
 
             return val, gradient
->>>>>>> f0543579
 
         if conf.custom_gradient:
             return _log_value(*self._get_differentiable_inputs(
@@ -481,7 +451,6 @@
         return [w_tensor] + ([ivs_tensor] if self._ivs else []) + list(value_tensors)
 
     @utils.docinherit(OpNode)
-<<<<<<< HEAD
     def _compute_mpe_value(self, w_tensor, ivs_tensor, *input_tensors, dropconnect_keep_prob=None):
         return self._reduce_mpe_inference(self._compute_reducible(
             w_tensor, ivs_tensor, *input_tensors, log=False, weighted=True, use_ivs=True,
@@ -489,23 +458,8 @@
 
     @utils.docinherit(OpNode)
     @utils.lru_cache
-    def _compute_log_mpe_value(
-            self, w_tensor, ivs_tensor, *input_tensors, dropconnect_keep_prob=None):
-        return self._reduce_mpe_inference_log(self._compute_reducible(
-            w_tensor, ivs_tensor, *input_tensors, log=True, weighted=True, use_ivs=True,
-            dropconnect_keep_prob=dropconnect_keep_prob))
-=======
-    def _compute_mpe_value(self, w_tensor, ivs_tensor, *input_tensors,
-                           dropconnect_keep_prob=None, dropout_keep_prob=None):
-        value = self._reduce_mpe_inference(self._compute_reducible(
-            w_tensor, ivs_tensor, *input_tensors, log=False, weighted=True,
-            use_ivs=True, dropconnect_keep_prob=dropconnect_keep_prob))
-        return self._maybe_dropout(value, dropout_keep_prob=dropout_keep_prob, log=False)
-
-    @utils.docinherit(OpNode)
-    @utils.lru_cache
     def _compute_log_mpe_value(self, w_tensor, ivs_tensor, *value_tensors, with_ivs=True,
-                               dropconnect_keep_prob=None, dropout_keep_prob=None):
+                               dropconnect_keep_prob=None):
 
         # Defines soft-gradient for the log value
         def soft_gradient(grad):
@@ -532,9 +486,6 @@
                 w_tensor, ivs_tensor, *value_tensors, log=True, weighted=True,
                 use_ivs=(False if self._ivs and not with_ivs else True),
                 dropconnect_keep_prob=dropconnect_keep_prob))
-            val = self._maybe_dropout(val, dropout_keep_prob=dropout_keep_prob,
-                                      log=True)
-
             # Choose gradient computation based on gradient-type set for the node
             if self.gradient_type == GradientType.SOFT:
                 gradient = soft_gradient
@@ -547,13 +498,10 @@
             return _log_mpe_value(*self._get_differentiable_inputs(
                 w_tensor, ivs_tensor, *value_tensors))
         else:
-            value = self._reduce_mpe_inference_log(self._compute_reducible(
+            return self._reduce_mpe_inference_log(self._compute_reducible(
                 w_tensor, ivs_tensor, *value_tensors, log=True, weighted=True,
                 use_ivs=(False if self._ivs and not with_ivs else True),
                 dropconnect_keep_prob=dropconnect_keep_prob))
-            return self._maybe_dropout(value, dropout_keep_prob=dropout_keep_prob,
-                                       log=True)
->>>>>>> f0543579
 
     @utils.lru_cache
     def _compute_mpe_path_common(
@@ -656,7 +604,7 @@
 
         return self._compute_mpe_path_common(
             reducible, counts, w_tensor, ivs_tensor, *input_tensors, log=True,
-            sum_weight_grads=sum_weight_grads,sample=sample, sample_prob=sample_prob)
+            sum_weight_grads=sum_weight_grads, sample=sample, sample_prob=sample_prob)
 
     @utils.lru_cache
     def _compute_log_gradient(
