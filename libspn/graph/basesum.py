--- conflicted
+++ resolved
@@ -311,16 +311,9 @@
         if weighted:
             reducible = cwise_op(reducible, w_tensor)
 
-<<<<<<< HEAD
         dropconnect_keep_prob = utils.maybe_first(
             dropconnect_keep_prob, self._dropconnect_keep_prob)
         if dropconnect_keep_prob is not None and dropconnect_keep_prob != 1.0:
-=======
-        if dropconnect_keep_prob != 1.0:
-            dropconnect_keep_prob = utils.maybe_first(
-                self._dropconnect_keep_prob, dropconnect_keep_prob)
-            if dropconnect_keep_prob is not None:
->>>>>>> 5b4acdd3
                 if use_ivs and self._ivs:
                     self.logger.warn(
                         "Using dropconnect and latent IVs simultaneously. "
@@ -331,10 +324,6 @@
                         dropconnect_keep_prob, tf.shape(reducible), log=log)
                     reducible = cwise_op(reducible, mask)
 
-<<<<<<< HEAD
-=======
-        tf.add_to_collection("spn_reducible", reducible)
->>>>>>> 5b4acdd3
         return reducible
 
     @utils.docinherit(OpNode)
@@ -358,10 +347,6 @@
 
         # Defines gradient for the log value
         def soft_gradient(grad):
-            # if dropout_keep_prob is not None or self._dropout_keep_prob is not None:
-            #     keep_prob = dropout_keep_prob or self._dropout_keep_prob
-            #     if not (isinstance(keep_prob, (int, float)) and float(keep_prob) == 1.0):
-            #         raise NotImplementedError("No gradient support for dropout.")
             scattered_grads = self._compute_log_gradient(
                 grad, w_tensor, ivs_tensor, *value_tensors, sum_weight_grads=True,
                 dropconnect_keep_prob=dropconnect_keep_prob, dropout_keep_prob=dropout_keep_prob)
