--- conflicted
+++ resolved
@@ -50,19 +50,12 @@
     def __init__(self, *values, num_sums, weights=None, ivs=None, sum_sizes=None,
                  inference_type=InferenceType.MARGINAL, batch_axis=0, op_axis=1, reduce_axis=2,
                  masked=False, sample_prob=None, dropconnect_keep_prob=None, sample_rank_based=None,
-<<<<<<< HEAD
                  dropout_keep_prob=None, name="Sum", interface_head=False):
         super().__init__(
             inference_type=inference_type, name=name, dropout_keep_prob=dropout_keep_prob,
             interface_head=interface_head)
         self._num_sums = None
         self._sum_sizes = None
-=======
-                 dropout_keep_prob=None, name="Sum"):
-        super().__init__(
-            inference_type=inference_type, name=name, dropout_keep_prob=dropout_keep_prob)
-        self.set_values(*values)
->>>>>>> fab5112b
         self.set_weights(weights)
         self.set_ivs(ivs)
         self.set_values(*values, num_sums=num_sums, sum_sizes=sum_sizes)
@@ -363,10 +356,6 @@
     @utils.lru_cache
     def _compute_log_value(self, w_tensor, ivs_tensor, *value_tensors, dropconnect_keep_prob=None,
                            dropout_keep_prob=None):
-<<<<<<< HEAD
-=======
-
->>>>>>> fab5112b
         # Defines gradient for the log value
         def soft_gradient(grad):
             scattered_grads = self._compute_log_gradient(
@@ -387,10 +376,6 @@
     @utils.lru_cache
     def _maybe_dropout(self, x, dropout_keep_prob, log=True):
         dropout_keep_prob = utils.maybe_first(dropout_keep_prob, self._dropout_keep_prob)
-<<<<<<< HEAD
-=======
-        # print("DROPOUT KEEP PROB", dropout_keep_prob)
->>>>>>> fab5112b
         if dropout_keep_prob is None or isinstance(dropout_keep_prob, (float, int)) \
                 and float(dropout_keep_prob) == 1.0:
             return x
@@ -522,12 +507,8 @@
         reducible = self._compute_reducible(w_tensor, ivs_tensor, *value_tensors, log=True,
                                             weighted=weighted, use_ivs=with_ivs,
                                             dropconnect_keep_prob=dropconnect_keep_prob)
-<<<<<<< HEAD
-        if not weighted and self._num_sums > 1 and reducible.shape[self._op_axis].value == 1:
-=======
         if not weighted and self._num_sums > 1 and all(reducible.shape[ax].value == 1
                                                        for ax in self._op_axis):
->>>>>>> fab5112b
             reducible = tf.tile(reducible, (1, self._num_sums, 1))
         # Add random
         if add_random is not None:
@@ -570,11 +551,7 @@
             self._reduce_marginal_inference_log(reducible),
             dropout_keep_prob=dropout_keep_prob, log=True)
         log_sum = tf.expand_dims(log_sum, axis=self._reduce_axis)
-<<<<<<< HEAD
         
-=======
-
->>>>>>> fab5112b
         dropout_keep_prob = utils.maybe_first(self._dropout_keep_prob, dropout_keep_prob)
         if dropout_keep_prob is not None and not \
                 (isinstance(dropout_keep_prob, (float, int)) and float(dropout_keep_prob) == 1.0):
