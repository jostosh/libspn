--- conflicted
+++ resolved
@@ -576,26 +576,12 @@
         # Below exploits the memoization since _reduce_marginal_inference_log will
         # always use keepdims=False, thus yielding the same tensor. One might otherwise
         # be tempted to use keepdims=True and omit expand_dims here...
-<<<<<<< HEAD
         log_sum = self._maybe_dropout(
             self._reduce_marginal_inference_log(reducible),
             dropout_keep_prob=dropout_keep_prob, log=True)
         log_sum = tf.expand_dims(log_sum, axis=self._reduce_axis)
 
-        # gradients = self._maybe_dropout(gradients, dropout_keep_prob=dropout_keep_prob, log=log)
-        # dropout_keep_prob = utils.maybe_first(self._dropout_keep_prob, dropout_keep_prob)
-        # if dropout_keep_prob is not None and not \
-        #         (isinstance(dropout_keep_prob, (float, int)) and float(dropout_keep_prob) == 1.0):
-        #     mask = self._get_or_create_dropout_mask(
-        #         batch_size=tf.shape(gradients)[self._batch_axis], keep_prob=dropout_keep_prob,
-        #         log=True)
-        #     gradients = self.cwise_mul(gradients, tf.exp(mask))
-
         # A number - (-inf) is undefined. In fact, the gradient in those cases should be zero
-=======
-        log_sum = tf.expand_dims(
-            self._reduce_marginal_inference_log(reducible), axis=self._reduce_axis)
->>>>>>> 04284952
         log_sum = tf.where(tf.is_inf(log_sum), tf.zeros_like(log_sum), log_sum)
         w_grad = tf.expand_dims(gradients, axis=self._reduce_axis) * tf.exp(reducible - log_sum)
 
@@ -808,7 +794,7 @@
                         last axis.
             sample_prob (Tensor or float): A ``Tensor`` or float indicating the probability of
                 taking a sample.
-            
+
         Returns:
             A ``Tensor`` reduced over the last axis.
         """
