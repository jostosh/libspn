# ------------------------------------------------------------------------
# Copyright (C) 2016-2017 Andrzej Pronobis - All Rights Reserved
#
# This file is part of LibSPN. Unauthorized use or copying of this file,
# via any medium is strictly prohibited. Proprietary and confidential.
# ------------------------------------------------------------------------

from itertools import chain
from libspn.graph.node import OpNode, Input
from libspn import utils
from libspn.inference.type import InferenceType
from libspn.exceptions import StructureError
from libspn.utils.serialization import register_serializable
from libspn.graph.convsum import ConvSum
from libspn.graph.localsum import LocalSum
from libspn.graph.convprod2d import ConvProd2D, _ConvProdNaive
import tensorflow as tf
import numpy as np


@register_serializable
class Concat(OpNode):
    """An op node that concatenates all inputs into a single output tensor.

    Args:
        *inputs: Inputs of this node. See :meth:`~libspn.Input.as_input` for
             possible values.
        name (str): Name of the node.
    """

    def __init__(self, *inputs, name="Concat", axis=1):
        super().__init__(InferenceType.MARGINAL, name)
        self.set_inputs(*inputs)
        self._axis = axis

    def serialize(self):
        data = super().serialize()
        data['inputs'] = [(i.node.name, i.indices) for i in self._inputs]
        return data

    def deserialize(self, data):
        super().deserialize(data)
        self.set_inputs()

    def deserialize_inputs(self, data, nodes_by_name):
        super().deserialize_inputs(data, nodes_by_name)
        self._inputs = tuple(Input(nodes_by_name[nn], i)
                             for nn, i in data['inputs'])

    @property
    def inputs(self):
        return self._inputs

    def set_inputs(self, *inputs):
        """Set the inputs of this node. If no arguments are given, all existing
        inputs get disconnected.

        Args:
            *inputs (input_like): Inputs of this node. See
                :meth:`~libspn.Input.as_input` for possible inputs.
        """
        self._inputs = self._parse_inputs(*inputs)

    def add_inputs(self, *inputs):
        """Add more inputs to this node.

        Args:
            *inputs (input_like): Inputs of this node. See
                :meth:`~libspn.Input.as_input` for possible inputs.
        """
        self._inputs = self._inputs + self._parse_inputs(*inputs)

    @property
    def _const_out_size(self):
        return False

    @utils.docinherit(OpNode)
    def _compute_out_size(self, *input_out_sizes):
        if not self._inputs:
            raise StructureError("%s is missing inputs." % self)
        return sum(self._gather_input_sizes(*input_out_sizes))

    @utils.docinherit(OpNode)
    @utils.lru_cache
    def _compute_scope(self, *input_scopes):
        if not self._inputs:
            raise StructureError("%s is missing inputs." % self)
        input_scopes = self._gather_input_scopes(*input_scopes)
        if self.is_spatial:
            input_shapes = self._gather_input_shapes()
            reshaped_scopes = [np.asarray(sc).reshape(s) for sc, s in
                               zip(input_scopes, input_shapes)]
            return np.concatenate(reshaped_scopes, axis=self._axis - 1).ravel().tolist()

        return list(chain.from_iterable(input_scopes))

    @utils.docinherit(OpNode)
    def _compute_valid(self, *input_scopes):
        if not self._inputs:
            raise StructureError("%s is missing inputs." % self)
        _, *input_scopes_ = self._gather_input_scopes(*input_scopes)
        # If already invalid, return None
        if any(s is None for s in input_scopes_):
            return None
        else:
            return self._compute_scope(*input_scopes)

    @utils.docinherit(OpNode)
    @utils.lru_cache
<<<<<<< HEAD
    def _compute_value(self, *input_tensors):
        # Check inputs
        if not self._inputs:
            raise StructureError("%s is missing inputs." % self)
        # Concatenate inputs
        input_tensors = self._gather_input_tensors(*input_tensors)
        input_shapes = self._gather_input_shapes()
        reshaped_tensors = [tf.reshape(t, (-1,) + s) for t, s in zip(input_tensors, input_shapes)]
        out = utils.concat_maybe(reshaped_tensors, axis=self._axis)
        if self.is_spatial:
            out = tf.reshape(out, (-1, int(np.prod(self.output_shape_spatial))))
        return out

    @property
    def output_shape_spatial(self):
        if self._axis != 3:
            raise AttributeError("Requested spatial output shape of a Concat node that is "
                                 "not spatial.")
        shapes = self._gather_input_shapes()
        concat_axis_sum = sum(s[self._axis - 1] for s in shapes)
        return shapes[0][:self._axis-1] + (concat_axis_sum,)

    def _gather_input_shapes(self):
        shapes = []
        for inp in self.inputs:
            if isinstance(inp.node, (ConvProd2D, _ConvProdNaive, ConvSum, LocalSum)):
                shapes.append(inp.node.output_shape_spatial)
            else:
                shapes.append((inp.node.get_out_size(),))

        if any(len(shapes[0]) != len(s) for s in shapes):
            raise StructureError("All shapes must be of same dimension, now have: {}".format(
                [len(s) for s in shapes]
            ))
        if any(shapes[0][:self._axis - 1] != s[:self._axis - 1] for s in shapes):
            raise StructureError("All non-concatenation axes must be identical.")
        return shapes

    def _num_channels_per_input(self):
        if not self.is_spatial:
            raise AttributeError("Requested number of channels per input while this Concat node "
                                 "is not spatial.")
        shapes = self._gather_input_shapes()
        return [s[self._axis - 1] for s in shapes]
=======
    def _compute_log_value(self, *input_tensors):
        # Check inputs
        if not self._inputs:
            raise StructureError("%s is missing inputs." % self)

        @tf.custom_gradient
        def value_gradient(*input_tensors):
            def gradient(gradients):
                scattered_grads = self._compute_log_mpe_path(gradients, *input_tensors)
                return [sg for sg in scattered_grads if sg is not None]

            gathered_inputs = self._gather_input_tensors(*input_tensors)
            # Concatenate inputs
            return tf.concat(gathered_inputs, 1), gradient
        return value_gradient(*input_tensors)
>>>>>>> 78c2d143

    @utils.docinherit(OpNode)
    def _compute_log_mpe_value(self, *input_tensors):
        return self._compute_log_value(*input_tensors)

<<<<<<< HEAD
    @property
    def is_spatial(self):
        return self._axis == 3

    def _compute_mpe_path(self, counts, *input_values, add_random=False,
                          use_unweighted=False):
=======
    @utils.lru_cache
    def _compute_log_mpe_path(self, counts, *input_values, add_random=False,
                              use_unweighted=False):
>>>>>>> 78c2d143
        # Check inputs
        if not self._inputs:
            raise StructureError("%s is missing inputs." % self)
        # Split counts for each input
        input_sizes = self.get_input_sizes(*input_values)
<<<<<<< HEAD
        # input_shapes = self._gather_input_shapes()
        if self.is_spatial:
            input_shapes = self._gather_input_shapes()
            counts = tf.reshape(counts, (-1,) + self.output_shape_spatial)
            split = utils.split_maybe(counts, self._num_channels_per_input(), axis=self._axis)
            split = [tf.reshape(t, (-1, int(np.prod(s)))) for t, s in zip(split, input_shapes)]
        else:
            split = utils.split_maybe(counts, input_sizes, 1)
=======
        split = tf.split(counts, num_or_size_splits=input_sizes, axis=1)
>>>>>>> 78c2d143
        return self._scatter_to_input_tensors(*[(t, v) for t, v in
                                                zip(split, input_values)])<|MERGE_RESOLUTION|>--- conflicted
+++ resolved
@@ -29,7 +29,7 @@
     """
 
     def __init__(self, *inputs, name="Concat", axis=1):
-        super().__init__(InferenceType.MARGINAL, name)
+        super().__init__(inference_type=InferenceType.MARGINAL, name=name)
         self.set_inputs(*inputs)
         self._axis = axis
 
@@ -107,8 +107,7 @@
 
     @utils.docinherit(OpNode)
     @utils.lru_cache
-<<<<<<< HEAD
-    def _compute_value(self, *input_tensors):
+    def _compute_log_value(self, *input_tensors):
         # Check inputs
         if not self._inputs:
             raise StructureError("%s is missing inputs." % self)
@@ -120,6 +119,32 @@
         if self.is_spatial:
             out = tf.reshape(out, (-1, int(np.prod(self.output_shape_spatial))))
         return out
+
+    @utils.docinherit(OpNode)
+    def _compute_log_mpe_value(self, *input_tensors):
+        return self._compute_log_value(*input_tensors)
+
+    def _compute_log_mpe_path(self, counts, *input_values, add_random=False,
+                              use_unweighted=False):
+        # Check inputs
+        if not self._inputs:
+            raise StructureError("%s is missing inputs." % self)
+        # Split counts for each input
+        input_sizes = self.get_input_sizes(*input_values)
+        # input_shapes = self._gather_input_shapes()
+        if self.is_spatial:
+            input_shapes = self._gather_input_shapes()
+            counts = tf.reshape(counts, (-1,) + self.output_shape_spatial)
+            split = utils.split_maybe(counts, self._num_channels_per_input(), axis=self._axis)
+            split = [tf.reshape(t, (-1, int(np.prod(s)))) for t, s in zip(split, input_shapes)]
+        else:
+            split = utils.split_maybe(counts, input_sizes, 1)
+        return self._scatter_to_input_tensors(*[(t, v) for t, v in
+                                                zip(split, input_values)])
+
+    @property
+    def is_spatial(self):
+        return self._axis == 3
 
     @property
     def output_shape_spatial(self):
@@ -151,57 +176,4 @@
             raise AttributeError("Requested number of channels per input while this Concat node "
                                  "is not spatial.")
         shapes = self._gather_input_shapes()
-        return [s[self._axis - 1] for s in shapes]
-=======
-    def _compute_log_value(self, *input_tensors):
-        # Check inputs
-        if not self._inputs:
-            raise StructureError("%s is missing inputs." % self)
-
-        @tf.custom_gradient
-        def value_gradient(*input_tensors):
-            def gradient(gradients):
-                scattered_grads = self._compute_log_mpe_path(gradients, *input_tensors)
-                return [sg for sg in scattered_grads if sg is not None]
-
-            gathered_inputs = self._gather_input_tensors(*input_tensors)
-            # Concatenate inputs
-            return tf.concat(gathered_inputs, 1), gradient
-        return value_gradient(*input_tensors)
->>>>>>> 78c2d143
-
-    @utils.docinherit(OpNode)
-    def _compute_log_mpe_value(self, *input_tensors):
-        return self._compute_log_value(*input_tensors)
-
-<<<<<<< HEAD
-    @property
-    def is_spatial(self):
-        return self._axis == 3
-
-    def _compute_mpe_path(self, counts, *input_values, add_random=False,
-                          use_unweighted=False):
-=======
-    @utils.lru_cache
-    def _compute_log_mpe_path(self, counts, *input_values, add_random=False,
-                              use_unweighted=False):
->>>>>>> 78c2d143
-        # Check inputs
-        if not self._inputs:
-            raise StructureError("%s is missing inputs." % self)
-        # Split counts for each input
-        input_sizes = self.get_input_sizes(*input_values)
-<<<<<<< HEAD
-        # input_shapes = self._gather_input_shapes()
-        if self.is_spatial:
-            input_shapes = self._gather_input_shapes()
-            counts = tf.reshape(counts, (-1,) + self.output_shape_spatial)
-            split = utils.split_maybe(counts, self._num_channels_per_input(), axis=self._axis)
-            split = [tf.reshape(t, (-1, int(np.prod(s)))) for t, s in zip(split, input_shapes)]
-        else:
-            split = utils.split_maybe(counts, input_sizes, 1)
-=======
-        split = tf.split(counts, num_or_size_splits=input_sizes, axis=1)
->>>>>>> 78c2d143
-        return self._scatter_to_input_tensors(*[(t, v) for t, v in
-                                                zip(split, input_values)])+        return [s[self._axis - 1] for s in shapes]