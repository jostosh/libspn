--- conflicted
+++ resolved
@@ -6,7 +6,6 @@
 # ------------------------------------------------------------------------
 
 from itertools import chain
-import tensorflow as tf
 from libspn.graph.node import OpNode, Input
 from libspn import utils
 from libspn.inference.type import InferenceType
@@ -110,7 +109,6 @@
         # Check inputs
         if not self._inputs:
             raise StructureError("%s is missing inputs." % self)
-<<<<<<< HEAD
         # Concatenate inputs
         input_tensors = self._gather_input_tensors(*input_tensors)
         input_shapes = self._gather_input_shapes()
@@ -119,18 +117,6 @@
         if self.is_spatial:
             out = tf.reshape(out, (-1, int(np.prod(self.output_shape_spatial))))
         return out
-=======
-        @tf.custom_gradient
-        def value_gradient(*input_tensors):
-            def gradient(gradients):
-                scattered_grads = self._compute_mpe_path(gradients, *input_tensors)
-                return [sg for sg in scattered_grads if sg is not None]
-
-            gathered_inputs = self._gather_input_tensors(*input_tensors)
-            # Concatenate inputs
-            return utils.concat_maybe(gathered_inputs, 1), gradient
-        return value_gradient(*input_tensors)
->>>>>>> 777852e7
 
     @property
     def output_shape_spatial(self):
