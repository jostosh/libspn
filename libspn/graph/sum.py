--- conflicted
+++ resolved
@@ -35,14 +35,8 @@
     """
 
     def __init__(self, *values, weights=None, ivs=None, inference_type=InferenceType.MARGINAL,
-<<<<<<< HEAD
-                 interface_head=False, name="Sum"):
+                 sample_prob=None, dropconnect_keep_prob=None, interface_head=False, name="Sum"):
         super().__init__(
             *values, num_sums=1, weights=weights, ivs=ivs, inference_type=inference_type,
-            interface_head=interface_head, name=name)
-=======
-                 sample_prob=None, dropconnect_keep_prob=None, name="Sum"):
-        super().__init__(
-            *values, num_sums=1, weights=weights, ivs=ivs, inference_type=inference_type,
-            sample_prob=sample_prob, dropconnect_keep_prob=dropconnect_keep_prob, name=name)
->>>>>>> 7cb67899
+            sample_prob=sample_prob, dropconnect_keep_prob=dropconnect_keep_prob, 
+            interface_head=interface_head, name=name)