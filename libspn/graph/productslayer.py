# ------------------------------------------------------------------------
# Copyright (C) 2016-2017 Andrzej Pronobis - All Rights Reserved
#
# This file is part of LibSPN. Unauthorized use or copying of this file,
# via any medium is strictly prohibited. Proprietary and confidential.
# ------------------------------------------------------------------------

import numpy as np
import tensorflow as tf
from collections import OrderedDict, defaultdict
from itertools import chain, combinations
from libspn.graph.scope import Scope
from libspn.graph.node import OpNode, Input
from libspn.inference.type import InferenceType
from libspn import utils
from libspn import conf
from libspn.exceptions import StructureError
from libspn.log import get_logger
from libspn.utils.serialization import register_serializable


@register_serializable
class ProductsLayer(OpNode):
    """A node representing all products in a layer in an SPN.

    Args:
        *values (input_like): Inputs providing input values to this node.
            See :meth:`~libspn.Input.as_input` for possible values.
        num_or_size_prods (int or list of int):
            Int: Number of product ops modelled by this node. In which case, all
            the products modelled will have a common size.
            List: Size of each product op modelled by this node. Number of
            products modelled would be the length of the list.
        name (str): Name of the node.
    """

    logger = get_logger()
    info = logger.info

    def __init__(self, *values, num_or_size_prods=1, name="ProductsLayer"):
        self._values = []
        super().__init__(inference_type=InferenceType.MARGINAL, name=name)
        self.set_values(*values)
        self.set_prod_sizes(num_or_size_prods)

    def set_prod_sizes(self, num_or_size_prods):
        # Total size of value input_size
        total_values_size = sum(
            len(v.indices) if v and v.indices else v.node.get_out_size() if v else 0
            for v in self._values)

        if isinstance(num_or_size_prods, int):  # Total number of prodcut ops to be modelled
            if not num_or_size_prods > 0:
                raise StructureError("In %s 'num_or_size_prods': %s need to be > 0"
                                     % self, num_or_size_prods)
            self._num_prods = num_or_size_prods
            self._prod_input_sizes = [total_values_size // self._num_prods] * self._num_prods
        elif isinstance(num_or_size_prods, list):  # Size of each modelled product op
            if not len(num_or_size_prods) > 0:
                raise StructureError("In %s 'num_or_size_prods': %s cannot be an empty list"
                                     % self, num_or_size_prods)
            self._prod_input_sizes = num_or_size_prods
            self._num_prods = len(num_or_size_prods)

        self._num_or_size_prods = num_or_size_prods

    def serialize(self):
        data = super().serialize()
        data['values'] = [(i.node.name, i.indices) for i in self._values]
        data['num_prods'] = self._num_prods
        data['prod_input_sizes'] = self._prod_input_sizes
        data['num_or_size_prods'] = self._num_or_size_prods
        return data

    def deserialize(self, data):
        super().deserialize(data)
        self.set_values()
        self._num_prods = data['num_prods']
        self._prod_input_sizes = data['prod_input_sizes']
        self._num_or_size_prods = data['num_or_size_prods']

    def deserialize_inputs(self, data, nodes_by_name):
        super().deserialize_inputs(data, nodes_by_name)
        self._values = tuple(Input(nodes_by_name[nn], i)
                             for nn, i in data['values'])

    @property
    @utils.docinherit(OpNode)
    def inputs(self):
        return self._values

    @property
    def num_prods(self):
        """int: Number of Product ops modelled by this node."""
        return self._num_prods

    def set_num_prods(self, num_prods=1):
        """Set the number of Product ops modelled by this node.

        Args:
            num_prods (int): Number of Product ops modelled by this node.
        """
        self._num_prods = num_prods

    @property
    def num_or_size_prods(self):
        """int: Number of Product ops modelled by this node."""
        return self._num_or_size_prods

    def set_num_or_size_prods(self, num_or_size_prods=1):
        """Set the number of Product ops modelled by this node.

        Args:
            num_prods (int): Number of Product ops modelled by this node.
        """
        self._num_or_size_prods = num_or_size_prods

    @property
    def values(self):
        """list of Input: List of value inputs."""
        return self._values

    def set_values(self, *values):
        """Set the inputs providing input values to this node. If no arguments
        are given, all existing value inputs get disconnected.

        Args:
            *values (input_like): Inputs providing input values to this node.
                See :meth:`~libspn.Input.as_input` for possible values.
        """
        self._values = self._parse_inputs(*values)

    def add_values(self, *values):
        """Add more inputs providing input values to this node.

        Args:
            *values (input_like): Inputs providing input values to this node.
                See :meth:`~libspn.Input.as_input` for possible values.
        """
        self._values = self._values + self._parse_inputs(*values)

    @property
    def _const_out_size(self):
        return True

    @utils.lru_cache
    def _compute_out_size(self, *input_out_sizes):
        return self._num_prods

    @utils.lru_cache
    def _compute_scope(self, *value_scopes):
        if not self._values:
            raise StructureError("%s is missing input values." % self)
        # Gather and flatten value scopes
        flat_value_scopes = list(chain.from_iterable(self._gather_input_scopes(
                                                *value_scopes)))
        # Divide gathered and flattened value scopes into sublists, one per
        # modeled product op.
        prod_input_sizes = np.cumsum(np.array(self._prod_input_sizes)).tolist()
        prod_input_sizes.insert(0, 0)
        value_scopes_lists = [flat_value_scopes[start:stop] for start, stop in
                              zip(prod_input_sizes[:-1], prod_input_sizes[1:])]
        return [Scope.merge_scopes(vsl) for vsl in value_scopes_lists]

    def _compute_valid(self, *value_scopes):
        if not self._values:
            raise StructureError("%s is missing input values." % self)
        value_scopes_ = self._gather_input_scopes(*value_scopes)
        # If already invalid, return None
        if any(s is None for s in value_scopes_):
            return None
        # Check product decomposability
        flat_value_scopes = list(chain.from_iterable(value_scopes_))
        # Divide gathered and flattened value scopes into sublists, one per
        # modeled product op.
        prod_input_sizes = np.cumsum(np.array(self._prod_input_sizes)).tolist()
        prod_input_sizes.insert(0, 0)
        value_scopes_lists = [flat_value_scopes[start:stop] for start, stop in
                              zip(prod_input_sizes[:-1], prod_input_sizes[1:])]
        for scopes in value_scopes_lists:
            for s1, s2 in combinations(scopes, 2):
                if s1 & s2:
                    ProductsLayer.info("%s is not decomposable with input value scopes %s",
                                       self, flat_value_scopes)
                    return None
        return self._compute_scope(*value_scopes)

    def _combine_values_and_indices(self, value_tensors):
        """
        Concatenates input tensors and returns the nested indices that are
        required for gathering all product inputs to a reducible set of columns.
        """
        # Chose list instead of dict to maintain order
        unique_tensors = []
        unique_offsets = []

        combined_indices = []
        flat_col_indices = []
        flat_tensor_offsets = []

        tensor_offset = 0
        for value_inp, value_tensor in zip(self._values, value_tensors):
            # Get indices. If not there, will be [0, 1, ... , len-1]
            indices = value_inp.indices if value_inp.indices else \
                np.arange(value_inp.node.get_out_size()).tolist()
            flat_col_indices.append(indices)
            if value_tensor not in unique_tensors:
                # Add the tensor and offsets ot unique
                unique_tensors.append(value_tensor)
                unique_offsets.append(tensor_offset)
                # Add offsets
                flat_tensor_offsets.append([tensor_offset for _ in indices])
                tensor_offset += value_tensor.shape[1].value
            else:
                # Find offset from list
                offset = unique_offsets[unique_tensors.index(value_tensor)]
                # After this, no need to update tensor_offset, since the current value_tensor will
                # wasn't added to unique
                flat_tensor_offsets.append([offset for _ in indices])

        # Flatten the tensor offsets and column indices
        flat_tensor_offsets = np.asarray(list(chain(*flat_tensor_offsets)))
        flat_col_indices = np.asarray(list(chain(*flat_col_indices)))

        # Offset in flattened arrays
        offset = 0
        for size in self._prod_input_sizes:
            # Now indices can be found by adding up column indices and tensor offsets
            indices = flat_col_indices[offset:offset + size] + \
                      flat_tensor_offsets[offset:offset + size]

            # Combined indices contains an array for each reducible set of columns
            combined_indices.append(indices)
            offset += size

        return combined_indices, tf.concat(unique_tensors, 1)

    @utils.lru_cache
    def _compute_value_common(self, *value_tensors, padding_value=0.0):
        """Common actions when computing value."""
        # Check inputs
        if not self._values:
            raise StructureError("%s is missing input values." % self)
        # Prepare values
        if self._num_prods > 1:
            indices, value_tensor = self._combine_values_and_indices(value_tensors)
            # Create a 3D tensor with dimensions [batch, num-prods, max-prod-input-sizes]
            # The last axis will have zeros or ones (for log or non-log) when the
            # prod-input-size < max-prod-input-sizes
            reducible_values = utils.gather_cols_3d(value_tensor, indices,
                                                    pad_elem=padding_value)
            return reducible_values
        else:
            # Gather input tensors
            value_tensors = self._gather_input_tensors(*value_tensors)
            return tf.concat(value_tensors, 1)

    @utils.lru_cache
    def _compute_log_value(self, *value_tensors):
        values = self._compute_value_common(*value_tensors, padding_value=0.0)

        # Wrap the log value with its custom gradient
        @tf.custom_gradient
        def log_value(*unique_tensors):
            # Defines gradient for the log value
            def gradient(gradients):
                scattered_grads = self._compute_log_mpe_path(gradients, *value_tensors)
                return [sg for sg in scattered_grads if sg is not None]
            return tf.reduce_sum(values, axis=-1, keepdims=(False if self._num_prods > 1
                                                             else True)), gradient

        unique_tensors = self._get_differentiable_inputs(*value_tensors)
        if conf.custom_gradient:
            return log_value(*unique_tensors)
        else:
            return tf.reduce_sum(
                values, axis=-1, keep_dims=(False if self._num_prods > 1 else True))

    @utils.lru_cache
    def _get_differentiable_inputs(self, *value_tensors):
        unique_tensors = list(OrderedDict.fromkeys(value_tensors))
        return unique_tensors

    @utils.lru_cache
    def _compute_log_mpe_value(self, *value_tensors):
        return self._compute_log_value(*value_tensors)

    def _collect_count_indices_per_input(self):
        """
        For every unique (input, index) pair in the node's values list, collects
        and returns all column-indices of the counts tensor, for which the unique
        pair is a child of.
        """
        # Create a list of each input, paired with all the indices assosiated
        # with it
        # Eg: self._values = [(A, [0, 2, 3]),
        #                     (B, 1),
        #                     (A, None),
        #                     (B, [1, 2])]
        # expanded_inputs_list = [(A, 0), (A, 2), (A, 3),
        #                         (B, 1),
        #                         (A, 0), (A, 1), (A, 2), (A, 3),
        #                         (B, 1), (B, 2)]
        expanded_inputs_list = []
        for inp in self._values:
            if inp.indices is None:
                for i in range(inp.node.get_out_size()):
                    expanded_inputs_list.append((inp.node, i))
            elif isinstance(inp.indices, list):
                for i in inp.indices:
                    expanded_inputs_list.append((inp.node, i))
            elif isinstance(inp.indices, int):
                expanded_inputs_list.append((inp.node, inp.indices))

        # Create a list grouping together all inputs to each product modelled
        # Eg: self._prod_input_sizes = [2, 3, 2, 1, 2]
        #     prod_inputs_lists = [[(A, 0), (A, 2)],        # Prod-0
        #                          [(A, 3), (B, 1),(A, 0)], # Prod-1
        #                          [(A, 1), (A, 2)],        # Prod-2
        #                          [(A, 3)],                # Prod-3
        #                          [(B, 1), (B, 2)]]        # Prod-4
        prod_input_sizes = np.cumsum(np.array(self._prod_input_sizes)).tolist()
        prod_input_sizes.insert(0, 0)
        prod_inputs_lists = [expanded_inputs_list[start:stop] for start, stop in
                             zip(prod_input_sizes[:-1], prod_input_sizes[1:])]

        # Create a dictionary with each unique input and index pair as it's key,
        # and a list of product-indices as the corresponding value
        # Eg: unique_inps_inds_dict = {(A, 0): [0, 1], # Prod-0 and  Prod-1
        #                              (A, 1): [2],    # Prod-2
        #                              (A, 2): [0, 2], # Prod-0 and  Prod-2
        #                              (A, 3): [1],    # Prod-1
        #                              (B, 1): [1, 4], # Prod-1 and  Prod-4
        #                              (B, 2): [4]}    # Prod-4
        unique_inps_inds = defaultdict(list)
        for idx, inps in enumerate(prod_inputs_lists):
            for inp in inps:
                unique_inps_inds[inp] += [idx]

        # Sort dictionary based on key - Sorting ensures avoiding scatter op when
        # the original inputs is passed without indices
        unique_inps_inds = OrderedDict(sorted(unique_inps_inds.items()))

        # Collect all product indices as a nested list of indices to gather from
        # counts tensor
        # Eg: gather_counts_indices = [[0, 1],
        #                              [2],
        #                              [0, 2],
        #                              [1],
        #                              [1, 4],
        #                              [4]]
        gather_counts_indices = [v for v in unique_inps_inds.values()]

        # Create an ordered dictionary of unique inputs to this node as key,
        # and a list of unique indices per input as the corresponding value
        # Eg: unique_inps = {A: [0, 1, 2, 3]
        #                    B: [1, 2]}
        unique_inps = OrderedDict()
        for inp, ind in unique_inps_inds.keys():
            unique_inps[inp] = []
        for inp, ind in unique_inps_inds.keys():
            unique_inps[inp] += [ind]

        return gather_counts_indices, unique_inps

    @utils.lru_cache
    def _compute_log_mpe_path(self, counts, *value_values, add_random=False,
                              use_unweighted=False, sample=False, sample_prob=None):
        # Check inputs
        if not self._values:
            raise StructureError("%s is missing input values." % self)

        # For each unique (input, index) pair in the values list, collect counts
        # index of all counts for which the pair is a child of
        gather_counts_indices, unique_inputs = self._collect_count_indices_per_input()

        if self._num_prods > 1:
            # Gather columns from the counts tensor, per unique (input, index) pair
            reducible_values = utils.gather_cols_3d(counts, gather_counts_indices)

            # Sum gathered counts together per unique (input, index) pair
            summed_counts = tf.reduce_sum(reducible_values, axis=-1)
        else:
            # Calculate total inputs size
            inputs_size = sum([v_input.get_size(v_value) for v_input, v_value in
                               zip(self._values, value_values)])

            # Tile counts only if input is larger than 1
            summed_counts = (tf.tile(counts, [1, inputs_size]) if inputs_size > 1
                             else counts)

        # For each unique input in the values list, calculate the number of
        # unique indices
        unique_inp_sizes = [len(v) for v in unique_inputs.values()]

        # Split the summed-counts tensor per unique input, based on input-sizes
        unique_input_counts = tf.split(summed_counts, unique_inp_sizes, axis=-1) \
            if len(unique_inp_sizes) > 1 else [summed_counts]

        # Scatter each unique-counts tensor to the respective input, only once
        # per unique input in the values list
        scattered_counts = [None] * len(self._values)
        for (node, inds), cnts in zip(unique_inputs.items(), unique_input_counts):
            for i, (inp, val) in enumerate(zip(self._values, value_values)):
                if inp.node == node:
                    scattered_counts[i] = utils.scatter_cols(
                        cnts, inds, int(val.get_shape()[0 if val.get_shape().ndims
                                                        == 1 else 1]))
                    break

        return scattered_counts

    def _compute_log_gradient(self, gradients, *value_values):
<<<<<<< HEAD
        return self._compute_mpe_path(gradients, *value_values)

    @property
    def is_layer(self):
        return True
=======
        return self._compute_log_mpe_path(gradients, *value_values)

    def disconnect_inputs(self):
        self._values = None
>>>>>>> 78c2d143
<|MERGE_RESOLUTION|>--- conflicted
+++ resolved
@@ -411,15 +411,7 @@
         return scattered_counts
 
     def _compute_log_gradient(self, gradients, *value_values):
-<<<<<<< HEAD
-        return self._compute_mpe_path(gradients, *value_values)
-
-    @property
-    def is_layer(self):
-        return True
-=======
         return self._compute_log_mpe_path(gradients, *value_values)
 
     def disconnect_inputs(self):
-        self._values = None
->>>>>>> 78c2d143
+        self._values = None