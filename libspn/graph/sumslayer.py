# ------------------------------------------------------------------------
# Copyright (C) 2016 Andrzej Pronobis - All Rights Reserved
#
# This file is part of LibSPN. Unauthorized use or copying of this file,
# via any medium is strictly prohibited. Proprietary and confidential.
# ------------------------------------------------------------------------

from itertools import chain
import tensorflow as tf
from libspn.graph.scope import Scope
from libspn.graph.node import OpNode, Input
from libspn.inference.type import InferenceType
from libspn.graph.ivs import IVs
from libspn.graph.weights import Weights
from libspn import utils
from libspn.exceptions import StructureError
from libspn.log import get_logger
from libspn import conf
import functools
from libspn.utils.serialization import register_serializable
import numpy as np
from collections import OrderedDict, deque, defaultdict
import operator
import itertools


@register_serializable
class SumsLayer(OpNode):
    """A node representing multiple sums in an SPN, where each sum possibly has it's own
    and seperate input and the sums that are modeled can have differently sized inputs.

    Args:
        *values (input_like): Inputs providing input values to this node.
            See :meth:`~libspn.Input.as_input` for possible values.
        num_or_size_sums (int or list of ints): Number of Sum ops modelled by
            this node or the size of each sum in case of a list. Default is None.
            If None, it will compute one sum per input. If int, it will attempt
            to construct num_or_size_sums sums, each of size
            total_input_size // num_or_size_sums. If a list of ints, it will
            construct a sum for each size given in the list.
        weights (input_like): Input providing weights node to this sum node.
            See :meth:`~libspn.Input.as_input` for possible values. If set
            to ``None``, the input is disconnected.
        ivs (input_like): Input providing IVs of an explicit latent variable
            associated with this sum node. See :meth:`~libspn.Input.as_input`
            for possible values. If set to ``None``, the input is disconnected.
        name (str): Name of the node.

    Attributes:
        inference_type(InferenceType): Flag indicating the preferred inference
                                       type for this node that will be used
                                       during value calculation and learning.
                                       Can be changed at any time and will be
                                       used during the next inference/learning
                                       op generation.
    """

    logger = get_logger()
    info = logger.info

    def __init__(self, *values, num_or_size_sums=None, weights=None, ivs=None,
                 inference_type=InferenceType.MARGINAL, name="SumsLayer"):
        super().__init__(inference_type, name)

        self._values = []
        self.set_values(*values)
        self.set_weights(weights)
        self.set_ivs(ivs)

        self.set_sum_sizes(num_or_size_sums)

        # This flag is set for potential optimization of MPE path computation
        self._must_gather_for_mpe_path = False

    def set_sum_sizes(self, num_or_size_sums):
        _sum_index_lengths = sum(
            len(v.indices) if v and v.indices else v.node.get_out_size() if v else 0
            for v in self._values)
        if isinstance(num_or_size_sums, int):
            # Check if we can evenly divide the selected value inputs over the sums being modeled
            if not _sum_index_lengths % num_or_size_sums == 0:
                raise StructureError("Cannot divide total number of value inputs ({}) over the "
                                     "requested  number of sums ({})."
                                     .format(_sum_index_lengths, num_or_size_sums))
            if num_or_size_sums == 0:
                raise ZeroDivisionError("Attempted to divide by zero. Please specify a "
                                        "non-zero number of sums.")
            self._sum_input_sizes = [_sum_index_lengths // num_or_size_sums] * num_or_size_sums
        elif isinstance(num_or_size_sums, list) and \
                all(isinstance(elem, int) for elem in num_or_size_sums):
            # A list of sum sizes is given
            self._sum_input_sizes = num_or_size_sums
            if num_or_size_sums and sum(num_or_size_sums) != _sum_index_lengths:
                raise StructureError(
                    "The specified total number of sums is incompatible with the value input "
                    "indices. \nTotal number of sums: {}, total indices in value inputs: "
                    "{}".format(sum(num_or_size_sums), _sum_index_lengths))
        elif num_or_size_sums is None:
            # Sum input sizes is set to size of each value input
            self._sum_input_sizes = [len(v.indices) if v.indices else v.node.get_out_size()
                                     for v in self._values]
        else:
            raise ValueError("The value of n_sums_or_sizes must be an int or a list of ints.")

        # Set the total number of sums being modeled
        self._num_sums = len(self._sum_input_sizes)

    # TODO
    def serialize(self):
        data = super().serialize()
        data['values'] = [(i.node.name, i.indices) for i in self._values]
        data['sum_input_sizes'] = self._sum_input_sizes
        if self._weights:
            data['weights'] = (self._weights.node.name, self._weights.indices)
        if self._ivs:
            data['ivs'] = (self._ivs.node.name, self._ivs.indices)
        return data

    # TODO
    def deserialize(self, data):
        super().deserialize(data)
        self.set_values()
        self._sum_input_sizes = data['sum_input_sizes']
        self.set_weights()
        self.set_ivs()

    # TODO
    def deserialize_inputs(self, data, nodes_by_name):
        super().deserialize_inputs(data, nodes_by_name)
        self._values = tuple(Input(nodes_by_name[nn], i) for nn, i in data['values'])
        weights = data.get('weights', None)
        if weights:
            self._weights = Input(nodes_by_name[weights[0]], weights[1])
        ivs = data.get('ivs', None)
        if ivs:
            self._ivs = Input(nodes_by_name[ivs[0]], ivs[1])

    @property
    @utils.docinherit(OpNode)
    def inputs(self):
        return (self._weights, self._ivs) + self._values

    @property
    def num_sums(self):
        """int: Number of Sum ops modelled by this node."""
        return self._num_sums

    @property
    def weights(self):
        """Input: Weights input."""
        return self._weights

    def set_weights(self, weights=None):
        """Set the weights input.

        Args:
            weights (input_like): Input providing weights node to this sum node.
                See :meth:`~libspn.Input.as_input` for possible values. If set
                to ``None``, the input is disconnected.
        """
        weights, = self._parse_inputs(weights)
        if weights and not isinstance(weights.node, Weights):
            raise StructureError("%s is not Weights" % weights.node)
        self._weights = weights

    @property
    def ivs(self):
        """Input: IVs input."""
        return self._ivs

    def set_ivs(self, ivs=None):
        """Set the IVs input.

        ivs (input_like): Input providing IVs of an explicit latent variable
            associated with this sum node. See :meth:`~libspn.Input.as_input`
            for possible values. If set to ``None``, the input is disconnected.
        """
        self._ivs, = self._parse_inputs(ivs)

    @property
    def values(self):
        """list of Input: List of value inputs."""
        return self._values

    def set_values(self, *values):
        """Set the inputs providing input values to this node. If no arguments
        are given, all existing value inputs get disconnected.

        Args:
            *values (input_like): Inputs providing input values to this node.
                See :meth:`~libspn.Input.as_input` for possible values.
        """
        self._values = self._parse_inputs(*values)

    def add_values(self, *values):
        """Add more inputs providing input values to this node.

        Args:
            *values (input_like): Inputs providing input values to this node.
                See :meth:`~libspn.Input.as_input` for possible values.
        """
        self._values = self._values + self._parse_inputs(*values)

    def _build_mask(self):
        """
        Constructs mask that could be used to cancel out 'columns' that are padded as a result of
        varying reduction sizes. Returns a Boolean mask.
        """
        max_size = max(self._sum_input_sizes)
        sizes = np.asarray(self._sum_input_sizes).reshape((self._num_sums, 1))
        indices = np.arange(max_size).reshape((1, max_size))

        # Use broadcasting
        return np.less(indices, sizes)

    def generate_weights(self, init_value=1, trainable=True,
                         input_sizes=None, name=None):
        """Generate a weights node matching this sum node and connect it to
        this sum.

        The function calculates the number of weights based on the number
        of input values of this sum. Therefore, weights should be generated
        once all inputs are added to this node.

        Args:
            init_value: Initial value of the weights. For possible values, see
                :meth:`~libspn.utils.broadcast_value`.
            trainable (bool): See :class:`~libspn.Weights`.
            input_sizes (list of int): Pre-computed sizes of each input of
                this node.  If given, this function will not traverse the graph
                to discover the sizes.
            name (str): Name of the weighs node. If ``None`` use the name of the
                        sum + ``_Weights``.

        Return:
            Weights: Generated weights node.
        """
        if not self._values:
            raise StructureError("%s is missing input values" % self)
        if name is None:
            name = self._name + "_Weights"
        # Set sum node sizes either from input or from inferred _sum_input_sizes
<<<<<<< HEAD
        if not input_sizes:
            sum_input_sizes = self._sum_input_sizes
        else:
            sum_input_sizes = input_sizes[2:]
=======
        if input_sizes:
            if len(input_sizes) < 2:
                raise ValueError("Must have at least two input sizes for generating weights")
            sum_input_sizes = input_sizes[2:]
        else:
            sum_input_sizes = self._sum_input_sizes
>>>>>>> 48409d1d
        max_size = max(sum_input_sizes)
        sum_size = sum(sum_input_sizes)

        # Mask is used to select the indices to assign the value to, since the weights tensor can
        # be larger than the total number of weights being modeled due to padding
        mask = self._build_mask().reshape((-1,))

        init_padded_flat = np.zeros(self._num_sums * max_size)
        if isinstance(init_value, int) and init_value == 1:
            # If an int, just broadcast its value to the sum dimensions
            init_padded_flat[mask] = init_value
            init_value = init_padded_flat.reshape((self._num_sums, max_size))
        elif hasattr(init_value, '__iter__'):
            # If the init value is iterable, check if number of elements matches number of
            init_flat = np.asarray(init_value).reshape((-1,))
            if init_flat.size == sum_size:
                init_padded_flat[mask] = init_flat
            else:
                raise ValueError("Incorrect initializer size {}, use an int or an iterable of size"
                                 " {}.".format(init_flat.size, sum_size))
            init_value = init_padded_flat.reshape((self._num_sums, max_size))
        elif not isinstance(init_value, utils.ValueType.RANDOM_UNIFORM):
            raise ValueError("Initialization value {} of type {} not usable, use an int or an "
                             "iterable of size {} or an instance of spn.ValueType.RANDOM_UNIFORM."
                             .format(init_value, type(init_value), sum_size))
        # Generate weights
        weights = Weights(init_value=init_value, num_weights=max_size,
                          num_sums=len(sum_input_sizes), trainable=trainable,
                          mask=mask.tolist(), name=name)
        self.set_weights(weights)
        return weights

    def generate_ivs(self, feed=None, name=None):
        """Generate an IVs node matching this sum node and connect it to
        this sum.

        IVs should be generated once all inputs are added to this node,
        otherwise the number of IVs will be incorrect.

        Args:
            feed (Tensor): See :class:`~libspn.IVs`.
            name (str): Name of the IVs node. If ``None`` use the name of the
                        sum + ``_IVs``.

        Return:
            IVs: Generated IVs node.
        """
        if not self._values:
            raise StructureError("%s is missing input values" % self)
        if name is None:
            name = self._name + "_IVs"

        ivs = IVs(feed=feed, num_vars=self._num_sums, num_vals=max(self._sum_input_sizes),
                  name=name)
        self.set_ivs(ivs)
        return ivs

    @property
    def _const_out_size(self):
        return True

    def _compute_out_size(self, *input_out_sizes):
        return self._num_sums

    def _compute_scope(self, weight_scopes, ivs_scopes, *value_scopes):
        if not self._values:
            raise StructureError("%s is missing input values" % self)
        _, ivs_scopes, *value_scopes = self._gather_input_scopes(weight_scopes,
                                                                 ivs_scopes,
                                                                 *value_scopes)
        flat_value_scopes = np.asarray(list(chain.from_iterable(value_scopes)))
        split_indices = np.cumsum(self._sum_input_sizes)[:-1]
        # Divide gathered value scopes into sublists, one per modelled Sum node
        value_scopes_sublists = [arr.tolist() for arr in
                                 np.split(flat_value_scopes, split_indices)]
        if self._ivs:
            # Divide gathered ivs scopes into sublists, one per modelled Sum node
            ivs_scopes_sublists = [arr.tolist() for arr in
                                   np.split(ivs_scopes, split_indices)]
            # Add respective ivs scope to value scope list of each Sum node
            for val, ivs in zip(value_scopes_sublists, ivs_scopes_sublists):
                val.extend(ivs)
        return [Scope.merge_scopes(val_scope) for val_scope in
                value_scopes_sublists]

    def _compute_valid(self, weight_scopes, ivs_scopes, *value_scopes):
        if not self._values:
            raise StructureError("%s is missing input values" % self)
        _, ivs_scopes_, *value_scopes_ = self._gather_input_scopes(weight_scopes,
                                                                   ivs_scopes,
                                                                   *value_scopes)
        # If already invalid, return None
        if (any(s is None for s in value_scopes_)
                or (self._ivs and ivs_scopes_ is None)):
            return None

        # Split the flat value scopes based on value input sizes
        split_indices = np.cumsum(self._sum_input_sizes)[:-1]
        flat_value_scopes = np.asarray(list(chain.from_iterable(value_scopes_)))

        # IVs
        if self._ivs:
            # Verify number of IVs
            if len(ivs_scopes_) != len(flat_value_scopes):
                raise StructureError("Number of IVs (%s) and values (%s) does "
                                     "not match for %s"
                                     % (len(ivs_scopes_), len(flat_value_scopes),
                                        self))

            # Go over IVs involved for each sum. Scope size should be exactly one
            for iv_scopes_for_sum in np.split(ivs_scopes_, split_indices):
                if len(Scope.merge_scopes(iv_scopes_for_sum)) != 1:
                    return None

        # Go over value input scopes for each sum being modeled. Within a single sum, the scope of
        # all the inputs should be the same
        for scope_slice in np.split(flat_value_scopes, split_indices):
            first_scope = scope_slice[0]
            if any(s != first_scope for s in scope_slice[1:]):
                SumsLayer.info("%s is not complete with input value scopes %s",
                               self, flat_value_scopes)
                return None

        return self._compute_scope(weight_scopes, ivs_scopes, *value_scopes)

    def _combine_values_and_indices(self, value_tensors):
        """
        Concatenates input tensors and returns the nested indices that are required for gathering
        all sum inputs to a reducible set of columns
        """
        # Get flattened column indices and tensor offsets. The tensor offsets are indicating at
        # which index on axis 1 the tensors will end up in the concatenation of the unique tensors
        flat_col_indices, flat_tensor_offsets, unique_tensors_offsets_dict = \
            self._flat_indices_offsets_and_unique_tensors(value_tensors)

        # Offset in flattened arrays
        offset = 0
        max_size = max(self._sum_input_sizes)
        nested_multi_sum_indices = []
        for size in self._sum_input_sizes:
            # Now indices can be found by adding up column indices and tensor offsets
            single_sum_indices = flat_col_indices[offset:offset + size] + \
                      flat_tensor_offsets[offset:offset + size]
            # If there is padding within a single tensor, we have to perform an additional gather
            # step when computing the MPE path
            if size < max_size:
                self._must_gather_for_mpe_path = True
            # Combined indices contains an array for each reducible set of columns
            nested_multi_sum_indices.append(single_sum_indices)
            offset += size

        # Concatenate the unique tensors
        unique_tensors = list(unique_tensors_offsets_dict.keys())
        return nested_multi_sum_indices, utils.concat_maybe(unique_tensors, axis=1)

    def _flat_indices_offsets_and_unique_tensors(self, value_tensors):
        # Ordered dict since we want the offsets per tensor, but we also want the order of
        # occurrence for concatenation later
        unique_tensors_offsets_dict = OrderedDict()
        unique_input_nodes = OrderedDict()
        # Initialize lists to hold column indices and tensor indices
        column_indices = []
        tensor_offsets = []
        tensor_offset = 0

        for value_inp, value_tensor in zip(self._values, value_tensors):
            # Get indices. If not there, will be [0, 1, ... , len-1]
            indices = value_inp.indices if value_inp.indices else \
                np.arange(value_inp.node.get_out_size()).tolist()
            column_indices.extend(indices)
            if value_inp.node not in unique_input_nodes:
                # Add the unique input to the nodes list
                unique_input_nodes[value_inp.node] = tensor_offset
                # Add the tensor and offsets ot unique
                unique_tensors_offsets_dict[value_tensor] = tensor_offset
                # Add offsets
                tensor_offsets.extend([tensor_offset for _ in indices])
                tensor_offset += value_tensor.shape[1].value
            else:
                # Find offset from dict
                offset = unique_input_nodes[value_inp.node]
                # After this, no need to update tensor_offset, since the current value_tensor
                # wasn't added to unique
                tensor_offsets.extend([offset for _ in indices])

        # Flatten the tensor offsets and column indices
        flat_tensor_offsets = np.asarray(tensor_offsets)
        flat_col_indices = np.asarray(column_indices)
        return flat_col_indices, flat_tensor_offsets, unique_tensors_offsets_dict

    def _compute_value_common(self, cwise_op, reduction_fn, weight_tensor, ivs_tensor,
                              *value_tensors, weighted=True):
        """ Common actions when computing value. """
        # Check inputs
        if not self._values:
            raise StructureError("%s is missing input values" % self)
        if not self._weights:
            raise StructureError("%s is missing weights" % self)
        # Prepare values
        weight_tensor, ivs_tensor = self._gather_input_tensors(weight_tensor, ivs_tensor)

        # Builds reducible value tensor
        reducible_values = self._reducible_values(value_tensors)

        # First apply IV, then weights. It might be that unweighted is used in MPE
        reducible_values = self._apply_IVs(cwise_op, ivs_tensor, reducible_values)

        # Apply weighting
        if weighted:
            # Use component wise op for weighting
            reducible_values = self._apply_weighting(cwise_op, reducible_values, weight_tensor)

        # Reduce on last axis
        return reduction_fn(reducible_values)

    def _apply_weighting(self, cwise_op, reducible_values, weight_tensor):
        reducible_values = cwise_op(reducible_values, weight_tensor)
        return reducible_values

    def _apply_IVs(self, cwise_op, ivs_tensor, reducible_values):
        if self._ivs:
            # Reshape IVs and apply them component-wise
            iv_reshape = (-1, self._num_sums, max(self._sum_input_sizes))
            ivs_tensor_reshaped = tf.reshape(ivs_tensor, iv_reshape)
            reducible_values = cwise_op(reducible_values, ivs_tensor_reshaped)
        return reducible_values

    def _reducible_values(self, value_tensors):
        indices, values = self._combine_values_and_indices(value_tensors)
        # Create a 3D tensor with dimensions [batch, sum node, sum input]
        # The last axis will have zeros when the sum size is less than the max sum size
        if all(np.array_equal(indices[0], ind) for ind in indices):
            # In case all sum nodes model the same sum, we can just use broadcasting
            reducible_values = tf.reshape(utils.gather_cols(values, indices[0]),
                                          (-1, 1, self._sum_input_sizes[0]))
        elif len(set(self._sum_input_sizes)) == 1:
            # In case all sum sizes are the same, use gather and reshape accordingly
            indices_flat = list(itertools.chain(*indices))
            reducible_values = tf.reshape(utils.gather_cols(values, indices_flat),
                                          (-1, self._num_sums, self._sum_input_sizes[0]))
        else:
            reducible_values = utils.gather_cols_3d(values, indices, name="GatherToReducible")
        return reducible_values

    def _compute_value(self, weight_tensor, ivs_tensor, *value_tensors):
        """ Computes value in non-log space """
        reduce_sum = functools.partial(tf.reduce_sum, axis=2)
        return self._compute_value_common(
            tf.multiply, reduce_sum, weight_tensor, ivs_tensor, *value_tensors, weighted=True)

    def _compute_log_value(self, weight_tensor, ivs_tensor, *value_tensors):
        """ Computes value in log space """
        reduce_logsum = functools.partial(utils.reduce_log_sum_3D, transpose=False)
        return self._compute_value_common(
            tf.add, reduce_logsum, weight_tensor, ivs_tensor, *value_tensors, weighted=True)

    def _compute_mpe_value(self, weight_tensor, ivs_tensor, *value_tensors):
        """ Computes MPE value in non-log space """
        reduce_max = functools.partial(tf.reduce_max, axis=2)
        return self._compute_value_common(
            tf.multiply, reduce_max, weight_tensor, ivs_tensor, *value_tensors, weighted=True)

    def _compute_log_mpe_value(self, weight_tensor, ivs_tensor, *value_tensors):
        """ Computes MPE value in log space """
        reduce_max = functools.partial(tf.reduce_max, axis=2)
        return self._compute_value_common(
            tf.add, reduce_max, weight_tensor, ivs_tensor, *value_tensors, weighted=True)

    def _compute_mpe_path_common(self, values_weighted, counts, weight_value,
                                 ivs_value, *value_values):
        """ Common operations for log and non-log MPE path """
        # Propagate the counts to the max value
        max_indices = tf.argmax(values_weighted, dimension=2)

        max_counts = utils.scatter_values(params=counts, indices=max_indices,
                                          num_out_cols=values_weighted.shape[2].value)

        _, _, *value_sizes = self.get_input_sizes(None, None, *value_values)

        # Reshape max counts to a wide 2D tensor of shape 'Batch X (num_sums * max_size)'
        max_size = max(self._sum_input_sizes)
        reshape = (-1, self._num_sums * max_size)

        max_counts_reshaped = tf.reshape(max_counts, shape=reshape)

        if conf.sumslayer_count_sum_strategy == 'matmul':
            # Get the flat indices for the columns for each input and the tensor offsets in the
            # concatenation of the unique tensors
            flat_col_indices, flat_tensor_offsets, unique_tensors_offsets_dict = \
                self._flat_indices_offsets_and_unique_tensors(value_values)
            unique_tensors = list(unique_tensors_offsets_dict.keys())
            if len(unique_tensors) < len(value_values):
                # Compute mask for selecting the non-zero rows in sparse matrix
                padding_mask = []
                for i, size in enumerate(self._sum_input_sizes):
                    padding_mask.append(np.ones(size, dtype=np.int64))
                    if max_size - size > 0:
                        sub_mask = np.zeros(max_size - size, dtype=np.int64)
                        padding_mask.append(sub_mask)
                flat_padding_mask = np.concatenate(padding_mask).astype(np.bool)

                # Determine sparse indices
                rows = np.arange(flat_padding_mask.size)[flat_padding_mask]
                columns = flat_col_indices + flat_tensor_offsets
                # Sort rows and columns in row-major order
                rows, columns = zip(*sorted(zip(rows, columns), key=operator.itemgetter(0, 1)))

                # Determine dense shape
                unique_tensor_sizes = [tensor.shape[1].value for tensor in unique_tensors]
                dense_shape = (flat_padding_mask.size, sum(unique_tensor_sizes))

                # In this matrix, *zero* rows are aligned with padded columns in
                # max_counts_reshaped. Some columns will have multiple non-zero elements, in which
                # case we sum the columns from max_counts_reshaped that correspond to the
                # *rows* of these non-zero elements
                sum_counts_mat = np.zeros(dense_shape, dtype=np.float32)
                sum_counts_mat[rows, columns] = np.ones(flat_col_indices.size)

                # Sum the counts per unique input tensor using the matrix that we just constructed
                max_counts_reshaped = tf.matmul(max_counts_reshaped, sum_counts_mat)

                # Potentially split the result
                max_counts_split = tf.split(max_counts_reshaped, unique_tensor_sizes, axis=1) \
                    if len(unique_tensors) > 1 else [max_counts_reshaped]

                # In this case, we already 'scattered' the counts, so we only do it explicitly for
                # our weights and IVs. Currently, the algorithms for up and down traversal of the
                # graph expect a counts tensor coming from each parent when computing the MPE path.
                # The code below is part of a hacky workaround by putting 'None's for any
                max_counts_split_with_None = []
                max_counts_split = deque(max_counts_split)
                unique_tensors = deque(unique_tensors)
                next_tensor = unique_tensors.popleft()
                for tensor in value_values:
                    if tensor == next_tensor:
                        max_counts_split_with_None.append(max_counts_split.popleft())
                        if unique_tensors:
                            next_tensor = unique_tensors.popleft()
                        else:
                            next_tensor = None
                    else:
                        max_counts_split_with_None.append(None)

                ret = self._scatter_to_input_tensors(
                    (max_counts, weight_value),  # Weights
                    (max_counts, ivs_value),  # IVs
                ) + tuple(max_counts_split_with_None)
                return ret
        elif conf.sumslayer_count_sum_strategy == 'gather':
            # First obtain the flat column, tensor offsets and unique tensors with their respective
            # offsets
            max_counts_split_with_None = self._sum_counts_gather(max_counts_reshaped, value_values,
                                                                 segmented=False)
            return self._scatter_to_input_tensors(
                (max_counts, weight_value),  # Weights
                (max_counts, ivs_value),  # IVs
            ) + tuple(max_counts_split_with_None)
        elif conf.sumslayer_count_sum_strategy == 'segmented':
            # First obtain the flat column, tensor offsets and unique tensors with their respective
            # offsets
            max_counts_split_with_None = self._sum_counts_gather(max_counts_reshaped, value_values,
                                                                 segmented=True)
            return self._scatter_to_input_tensors(
                (max_counts, weight_value),  # Weights
                (max_counts, ivs_value),  # IVs
            ) + tuple(max_counts_split_with_None)
        else:
            raise ValueError("Unknown count summing strategy {}"
                             .format(conf.sumslayer_count_sum_strategy))

        # This flag is set to True if we have had to pad within an input
        if self._must_gather_for_mpe_path:
            # Will hold indices to gather
            indices = []
            offset = 0
            for size in self._sum_input_sizes:
                indices.extend([offset + i for i in range(size)])
                offset += max_size
            # Gather so that padded parts are left out
            max_counts_reshaped = utils.gather_cols(max_counts_reshaped, indices)

        # Split the reshaped max counts to value inputs
        max_counts_split = tf.split(max_counts_reshaped, value_sizes, 1)
        return self._scatter_to_input_tensors(
            (max_counts, weight_value),  # Weights
            (max_counts, ivs_value),  # IVs
            *[(t, v) for t, v in zip(max_counts_split, value_values)])  # Values

    def _sum_counts_gather(self, max_counts_reshaped, value_values, segmented=False):
        flat_col_indices, flat_tensor_offsets, unique_tensors_offsets_dict = \
            self._flat_indices_offsets_and_unique_tensors(value_values)
        # In this case we gather, sum by reducing and finally create scatterable tensors with
        # corresponding indices
        tensor_to_scatter_indices, unique_input_counts = self._gather_reduce_to_scatterable(
            flat_col_indices, flat_tensor_offsets, max_counts_reshaped,
            unique_tensors_offsets_dict, segment_sum=segmented)
        # Assign the splits to the right index in the output tuple
        max_counts_split_with_None = []
        max_counts_split = deque(unique_input_counts)
        unique_tensors = deque(unique_tensors_offsets_dict.keys())
        next_tensor = unique_tensors.popleft()
        for tensor in value_values:
            if tensor == next_tensor:
                cnts = max_counts_split.popleft()
                # Scatter the counts
                scattered = utils.scatter_cols(
                    cnts, tensor_to_scatter_indices[tensor], tensor.shape[1].value)
                max_counts_split_with_None.append(scattered)
                if unique_tensors:
                    next_tensor = unique_tensors.popleft()
                else:
                    next_tensor = None
            else:
                max_counts_split_with_None.append(None)
        return max_counts_split_with_None

    def _gather_reduce_to_scatterable(
            self, flat_col_indices, flat_tensor_offsets, max_counts_reshaped,
            unique_tensors_offsets_dict, segment_sum=False):
        """Helper method that is used for summing counts within the layer before passing it on
        by means of gathering from the (padded) weighted values and reducing afterwards.
        """
        # Make a flat list containing the sum index for each of the 'concatenated' inputs
        sum_indices = []
        for i, size in enumerate(self._sum_input_sizes):
            sum_indices.extend([i for _ in range(size)])

        # For each unique tensor and index pair, we should have a list of indices to gather from
        # the reducible values tensor
        max_size = max(self._sum_input_sizes)
        unique_tensor_gather_indices = OrderedDict()
        unique_tensors_offsets_inverse = {v: k for k, v in unique_tensors_offsets_dict.items()}

        old_sum_index = 0
        start_of_current_sum = 0
        for i, (col, tensor_offset, sum_index) in enumerate(zip(
                flat_col_indices, flat_tensor_offsets, sum_indices)):
            # Give the offset of the current flat (axis 1) index, we get the input tensor that
            # feeds its value to it.
            tensor = unique_tensors_offsets_inverse[tensor_offset]
            if tensor not in unique_tensor_gather_indices:
                unique_tensor_gather_indices[tensor] = defaultdict(list)
            # For this tensor-column combination, we register the corresponding index to gather
            # from the padded 2D reducible tensor
            if sum_index != old_sum_index:
                old_sum_index = sum_index
                start_of_current_sum = i

            # Index of the column within the sum
            index_within_sum = i - start_of_current_sum

            # Given the index of the sum and the index of the column within, we can find the index
            # to gather for this particular column of the input tensor
            unique_tensor_gather_indices[tensor][col].append(
                index_within_sum + sum_index * max_size)

        # For each tensor that we have, we compute the scatter indices. Here we construct the
        # nested gather indices needed for gather_cols_3d.
        nested_gather_indices = []
        unique_lens = []
        tensor_scatter_indices = OrderedDict()
        for tensor, col_to_gather_col in unique_tensor_gather_indices.items():
            gather_indices_sub = []
            tensor_scatter_indices[tensor] = []
            # Go over all possible indices
            for i in range(tensor.shape[1].value):
                # If this index is registered as one to gather for...
                if i in col_to_gather_col:
                    # ... then we append the gathering columns to the currently considered
                    # tensor column
                    gather_indices_sub.append(col_to_gather_col[i])
                    tensor_scatter_indices[tensor].append(i)
            # Length of the list of columns for each unique input value tensor
            unique_lens.append(len(gather_indices_sub))
            # Will contain a list of lists. Inner lists correspond to columns to gather, while
            # outer list corresponds to the individual 'indexed' input nodes
            nested_gather_indices.extend(gather_indices_sub)

        # Gather columns from the counts tensor, per unique (input, index) pair
        if segment_sum:
            segment_ids = []
            for i, ind in enumerate(nested_gather_indices):
                segment_ids.extend([i for _ in range(len(ind))])
            num_sums_to_scatter = len(nested_gather_indices)
            nested_gather_indices = list(itertools.chain(*nested_gather_indices))
            transposed = tf.transpose(max_counts_reshaped)
            gathered = tf.gather(transposed, indices=nested_gather_indices)
            summed_counts = tf.reshape(
                tf.segment_sum(gathered, segment_ids=segment_ids), (num_sums_to_scatter, -1))
            summed_counts = tf.transpose(summed_counts)
        else:
            reducible_values = utils.gather_cols_3d(max_counts_reshaped, nested_gather_indices)
            # Sum gathered counts together per unique (input, index) pair
            summed_counts = tf.reduce_sum(reducible_values, axis=-1)

        # Split the summed-counts tensor per unique input, based on input-sizes
        unique_input_counts = tf.split(
            summed_counts, unique_lens, axis=-1) \
            if len(unique_lens) > 1 else [summed_counts]
        return tensor_scatter_indices, unique_input_counts

    def _compute_mpe_path(self, counts, weight_value, ivs_value, *value_values,
                          add_random=None, use_unweighted=False, sum_counts=True):
        values_selected_weighted = self._compute_value_common(
            tf.multiply, lambda x: x, weight_value, ivs_value, *value_values)
        return self._compute_mpe_path_common(values_selected_weighted, counts,
                                             weight_value, ivs_value, *value_values)

    def _compute_log_mpe_path(self, counts, weight_value, ivs_value,
                              *value_values, add_random=None,
                              use_unweighted=False, sum_counts=True):
        # Get weighted, IV selected values
        weighted = not use_unweighted or any(v.node.is_var for v in self._values)
        values_weighted = self._compute_value_common(
            tf.add, lambda x: x, weight_value, ivs_value, *value_values, weighted=weighted)

        # WARN ADDING RANDOM NUMBERS
        if add_random is not None:
            values_weighted = tf.add(values_weighted, tf.random_uniform(
                shape=(tf.shape(values_weighted)[0], 1,
                       values_weighted.shape[2].value),
                minval=0, maxval=add_random,
                dtype=conf.dtype))
        # /ADDING RANDOM NUMBERS

        return self._compute_mpe_path_common(
            values_weighted, counts, weight_value, ivs_value, *value_values)<|MERGE_RESOLUTION|>--- conflicted
+++ resolved
@@ -240,19 +240,12 @@
         if name is None:
             name = self._name + "_Weights"
         # Set sum node sizes either from input or from inferred _sum_input_sizes
-<<<<<<< HEAD
-        if not input_sizes:
-            sum_input_sizes = self._sum_input_sizes
-        else:
-            sum_input_sizes = input_sizes[2:]
-=======
         if input_sizes:
             if len(input_sizes) < 2:
                 raise ValueError("Must have at least two input sizes for generating weights")
             sum_input_sizes = input_sizes[2:]
         else:
             sum_input_sizes = self._sum_input_sizes
->>>>>>> 48409d1d
         max_size = max(sum_input_sizes)
         sum_size = sum(sum_input_sizes)
 
