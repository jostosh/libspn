# ------------------------------------------------------------------------
# Copyright (C) 2016 Andrzej Pronobis - All Rights Reserved
#
# This file is part of LibSPN. Unauthorized use or copying of this file,
# via any medium is strictly prohibited. Proprietary and confidential.
# ------------------------------------------------------------------------
import tensorflow as tf
from libspn.graph.scope import Scope
from libspn.inference.type import InferenceType
from libspn.graph.weights import Weights
from libspn.graph.basesum import BaseSum
from libspn.learning.type import GradientType
from libspn import utils
from libspn.exceptions import StructureError
from libspn import conf
import numpy as np
from collections import OrderedDict, deque, defaultdict
import itertools


@utils.register_serializable
class SumsLayer(BaseSum):
    """A node representing multiple sums in an SPN, where each sum possibly has its own
    and separate input and the sums that are modeled can have differently sized inputs.

    Args:
        *values (input_like): Inputs providing input values to this node.
            See :meth:`~libspn.Input.as_input` for possible values.
        num_or_size_sums (int or list of ints): Number of Sum ops modelled by
            this node or the size of each sum in case of a list. Default is None.
            If None, it will compute one sum per input. If int, it will attempt
            to construct num_or_size_sums sums, each of size
            total_input_size // num_or_size_sums. If a list of ints, it will
            construct a sum for each size given in the list.
        weights (input_like): Input providing weights node to this sum node.
            See :meth:`~libspn.Input.as_input` for possible values. If set
            to ``None``, the input is disconnected.
        ivs (input_like): Input providing IVs of an explicit latent variable
            associated with this sum node. See :meth:`~libspn.Input.as_input`
            for possible values. If set to ``None``, the input is disconnected.
        name (str): Name of the node.

    Attributes:
        inference_type(InferenceType): Flag indicating the preferred inference
                                       type for this node that will be used
                                       during value calculation and learning.
                                       Can be changed at any time and will be
                                       used during the next inference/learning
                                       op generation.
    """

    def __init__(self, *values, num_or_size_sums=None, weights=None, ivs=None,
                 inference_type=InferenceType.MARGINAL, sample_prob=None,
<<<<<<< HEAD
                 dropconnect_keep_prob=None, dropout_keep_prob=None, 
                 gradient_type=GradientType.SOFT, name="SumsLayer"):
        if isinstance(num_or_size_sums, int) or num_or_size_sums is None:
            num_sums = num_or_size_sums
            sum_sizes = None
        else:
            num_sums=len(num_or_size_sums)
            sum_sizes=num_or_size_sums
        super().__init__(
            *values, num_sums=num_sums, sum_sizes=sum_sizes,
            weights=weights, ivs=ivs, inference_type=inference_type, sample_prob=sample_prob,
            dropconnect_keep_prob=dropconnect_keep_prob, dropout_keep_prob=dropout_keep_prob,
            name=name, masked=True, gradient_type=gradient_type)
=======
                 dropconnect_keep_prob=None, name="SumsLayer"):

        if isinstance(num_or_size_sums, int) or num_or_size_sums is None:
            # In case it is an int, pass it to num_sums. In case it is None, pass None to num_sums.
            # The latter will trigger the default behavior where each sum corresponds to an Input.
            super().__init__(
                *values, num_sums=num_or_size_sums, weights=weights, ivs=ivs,
                inference_type=inference_type, sample_prob=sample_prob,
                dropconnect_keep_prob=dropconnect_keep_prob, name=name, masked=True)
        else:
            # In this case we have a list of sum sizes, so it is straightforward to determine the
            # number of sums.
            super().__init__(
                *values, num_sums=len(num_or_size_sums), sum_sizes=num_or_size_sums,
                weights=weights, ivs=ivs, inference_type=inference_type, sample_prob=sample_prob,
                dropconnect_keep_prob=dropconnect_keep_prob, name=name, masked=True)
>>>>>>> af82b8fb

    @utils.docinherit(BaseSum)
    def _reset_sum_sizes(self, num_sums=None, sum_sizes=None):
        _sum_index_lengths = sum(
            len(v.indices) if v and v.indices else v.node.get_out_size() if v else 0
            for v in self._values)
        if num_sums or sum_sizes:
            if sum_sizes and all(isinstance(elem, int) for elem in sum_sizes):
                # A list of sum sizes is given
                if sum_sizes and sum(sum_sizes) != _sum_index_lengths:
                    raise StructureError(
                        "The specified total number of sums is incompatible with the value input "
                        "indices. \nTotal number of sums: {}, total indices in value inputs: "
                        "{}".format(sum(sum_sizes), _sum_index_lengths))
            elif not sum_sizes:
                # Check if we can evenly divide the value inputs over the sums being modeled
                if not _sum_index_lengths % num_sums == 0:
                    raise StructureError("Cannot divide total number of value inputs ({}) over the "
                                         "requested  number of sums ({})."
                                         .format(_sum_index_lengths, num_sums))
                if num_sums == 0:
                    raise ZeroDivisionError("Attempted to divide by zero. Please specify a "
                                            "non-zero number of sums.")
                sum_sizes = [_sum_index_lengths // num_sums] * num_sums
        else:
            # Sum input sizes is set to size of each value input
            sum_sizes = [len(v.indices) if v.indices else v.node.get_out_size()
                         for v in self._values]
        self._num_sums = len(sum_sizes)
        self._sum_sizes = sum_sizes
        self._max_sum_size = max(sum_sizes) if sum_sizes else 0

    def set_sum_sizes(self, sizes):
        """Sets the sum sizes. The sum of the sizes given should match the total number of inputs.

        Args:
            sizes (list): A ``list`` of ``int``s corresponding to the sizes of the sums.
        """
        self._reset_sum_sizes(sum_sizes=sizes)

    @utils.docinherit(BaseSum)
    def _compute_scope(self, weight_scopes, ivs_scopes, *value_scopes):
        flat_value_scopes, ivs_scopes, *value_scopes = self._get_flat_value_scopes(
            weight_scopes, ivs_scopes, *value_scopes)
        split_indices = np.cumsum(self._sum_sizes)[:-1]
        # Divide gathered value scopes into sublists, one per modelled Sum node
        value_scopes_sublists = [arr.tolist() for arr in
                                 np.split(flat_value_scopes, split_indices)]
        if self._ivs:
            # Divide gathered ivs scopes into sublists, one per modelled Sum node
            ivs_scopes_sublists = [arr.tolist() for arr in
                                   np.split(ivs_scopes, split_indices)]
            # Add respective ivs scope to value scope list of each Sum node
            for val, ivs in zip(value_scopes_sublists, ivs_scopes_sublists):
                val.extend(ivs)
        return [Scope.merge_scopes(val_scope) for val_scope in
                value_scopes_sublists]

    @utils.docinherit(BaseSum)
    def _compute_valid(self, weight_scopes, ivs_scopes, *value_scopes):
        flat_value_scopes, ivs_scopes_, *value_scopes_ = self._get_flat_value_scopes(
            weight_scopes, ivs_scopes, *value_scopes)
        # If already invalid, return None
        if (any(s is None for s in value_scopes_)
                or (self._ivs and ivs_scopes_ is None)):
            return None

        # Split the flat value scopes based on value input sizes
        split_indices = np.cumsum(self._sum_sizes)[:-1]

        # IVs
        if self._ivs:
            # Verify number of IVs
            if len(ivs_scopes_) != len(flat_value_scopes):
                raise StructureError("Number of IVs (%s) and values (%s) does "
                                     "not match for %s"
                                     % (len(ivs_scopes_), len(flat_value_scopes),
                                        self))

            # Go over IVs involved for each sum. Scope size should be exactly one
            for iv_scopes_for_sum in np.split(ivs_scopes_, split_indices):
                if len(Scope.merge_scopes(iv_scopes_for_sum)) != 1:
                    return None

        # Go over value input scopes for each sum being modeled. Within a single sum, the scope of
        # all the inputs should be the same
        for scope_slice in np.split(flat_value_scopes, split_indices):
            first_scope = scope_slice[0]
            if any(s != first_scope for s in scope_slice[1:]):
                self.info("%s is not complete with input value scopes %s", self, flat_value_scopes)
                return None

        return self._compute_scope(weight_scopes, ivs_scopes, *value_scopes)

    def _build_mask(self):
        """Constructs mask that could be used to cancel out 'columns' that are padded as a result of
        varying reduction sizes. Returns a Boolean mask.

        Returns:
            A ``numpy.ndarray`` with ``np.bool``s indicating the mask to applied to the weights.
        """
        sizes = np.asarray(self._sum_sizes).reshape((self._num_sums, 1))
        indices = np.arange(self._max_sum_size).reshape((1, self._max_sum_size))
        return np.less(indices, sizes)  # Use broadcasting

    def generate_weights(self, init_value=1, trainable=True, input_sizes=None,
                         log=False, name=None):
        """Generate a weights node matching this sum node and connect it to
        this sum.

        The function calculates the number of weights based on the number
        of input values of this sum. Therefore, weights should be generated
        once all inputs are added to this node.

        Args:
            init_value: Initial value of the weights. For possible values, see
                :meth:`~libspn.utils.broadcast_value`.
            trainable (bool): See :class:`~libspn.Weights`.
            input_sizes (list of int): Pre-computed sizes of each input of
                this node.  If given, this function will not traverse the graph
                to discover the sizes.
            log (bool): If "True", the weights are represented in log space.
            name (str): Name of the weighs node. If ``None`` use the name of the
                        sum + ``_Weights``.

        Return:
            Weights: Generated weights node.
        """
        if not self._values:
            raise StructureError("%s is missing input values" % self)
        if name is None:
            name = self._name + "_Weights"

        # Set sum node sizes to inferred _sum_input_sizes
        sum_input_sizes = self._sum_sizes
        max_size = self._max_sum_size
        sum_size = sum(sum_input_sizes)

        # Mask is used to select the indices to assign the value to, since the weights tensor can
        # be larger than the total number of weights being modeled due to padding
        mask = self._build_mask().reshape((-1,))

        init_padded_flat = np.zeros(self._num_sums * max_size)
        if isinstance(init_value, int) and init_value == 1:
            # If an int, just broadcast its value to the sum dimensions
            init_padded_flat[mask] = init_value
            init_value = init_padded_flat.reshape((self._num_sums, max_size))
        elif hasattr(init_value, '__iter__'):
            # If the init value is iterable, check if number of elements matches number of
            init_flat = np.asarray(init_value).reshape((-1,))
            if init_flat.size == sum_size:
                init_padded_flat[mask] = init_flat
            else:
                raise ValueError("Incorrect initializer size {}, use an int or an iterable of size"
                                 " {}.".format(init_flat.size, sum_size))
            init_value = init_padded_flat.reshape((self._num_sums, max_size))
        elif not isinstance(init_value, utils.ValueType.RANDOM_UNIFORM):
            raise ValueError("Initialization value {} of type {} not usable, use an int or an "
                             "iterable of size {} or an instance of "
                             "libspn.ValueType.RANDOM_UNIFORM."
                             .format(init_value, type(init_value), sum_size))
        # Generate weights
        weights = Weights(init_value=init_value, num_weights=max_size,
                          num_sums=len(sum_input_sizes), log=log,
                          trainable=trainable, mask=mask.tolist(), name=name)
        self.set_weights(weights)
        return weights

    def _combine_values_and_indices(self, value_tensors):
        """Concatenates input tensors and returns the nested indices that are required for gathering
        all sum inputs to a reducible set of columns.

        Args:
            value_tensors (list): A list of ``Tensor``s of value inputs connected to this node
                with potential duplicates.

        Returns:
            A nested ``list`` of indices to gather from the concatenation of the unique
            ``Tensors``s in ``value_tensors``. The concatenation is the second return value.
        """
        # Get flattened column indices and tensor offsets. The tensor offsets are indicating at
        # which index on axis 1 the tensors will end up in the concatenation of the unique tensors
        flat_col_indices, flat_tensor_offsets, unique_tensors_offsets_dict = \
            self._flat_indices_and_uniq_tensors(value_tensors)
        split_indices = np.cumsum(self._sum_sizes)[:-1]
        nested_multi_sum_indices = np.split(flat_col_indices + flat_tensor_offsets, split_indices)
        # Concatenate the unique tensors
        unique_tensors = list(unique_tensors_offsets_dict.keys())
        return nested_multi_sum_indices, utils.concat_maybe(unique_tensors, axis=self._op_axis)

    def _flat_indices_and_uniq_tensors(self, value_tensors):
        """Determines the flattened column indices to gather from the concatenated unique value
        tensors as well as the flattened value tensor offsets corresponding to the concatenation
        of the unique value tensors.

        Args:
            value_tensors (list): A ``list`` of ``Tensor``s corresponding to the output values of
                other nodes connected to this node which potentially have duplicates.

        Returns:
            An array of flat columns from the concatenated unique values, an array of flat
            tensor offsets for the concatenated unique values and a list of unique values.
        """
        unique_tensors = list(OrderedDict.fromkeys(value_tensors))
        tensor_offsets = np.cumsum([0] + [t.shape[1].value for t in unique_tensors[:-1]])

        # Initialize flat column indices
        flat_col_indices = []
        flat_tensor_offsets = []
        for value_inp, value_tensor in zip(self._values, value_tensors):
            # Get index of current tensor
            tensor_index = unique_tensors.index(value_tensor)

            # Get indices. If not there, will be [0, 1, ... , len-1]
            indices = value_inp.indices if value_inp.indices else \
                np.arange(value_inp.node.get_out_size()).tolist()
            flat_col_indices.extend(indices)
            flat_tensor_offsets.extend([tensor_offsets[tensor_index]] * len(indices))

        # Flatten the tensor offsets and column indices
        flat_tensor_offsets = np.asarray(flat_tensor_offsets)
        flat_col_indices = np.asarray(flat_col_indices)
        unique_tensors_offsets_dict = OrderedDict(zip(unique_tensors, tensor_offsets))
        return flat_col_indices, flat_tensor_offsets, unique_tensors_offsets_dict

    @utils.docinherit(BaseSum)
    @utils.lru_cache
    def _prepare_component_wise_processing(
            self, w_tensor, ivs_tensor, *input_tensors, zero_prob_val=0.0):
        indices, values = self._combine_values_and_indices(input_tensors)
        # Create a 3D tensor with dimensions [batch, sum node, sum input]
        # The last axis will have zeros when the sum size is less than the max sum size
        if all(np.array_equal(indices[0], ind) for ind in indices):
            # In case all sum nodes model the same sum, we can just use broadcasting
            reducible_values = tf.reshape(
                utils.gather_cols(values, indices[0]), (-1, 1, self._max_sum_size))
        elif len(set(self._sum_sizes)) == 1:
            # In case all sum sizes are the same, use gather and reshape accordingly
            indices_flat = list(itertools.chain(*indices))
            reducible_values = tf.reshape(utils.gather_cols(values, indices_flat),
                                          (-1, self._num_sums, self._max_sum_size))
        else:
            reducible_values = utils.gather_cols_3d(
                values, indices, pad_elem=zero_prob_val, name="GatherToReducible")
        w_tensor = tf.expand_dims(w_tensor, axis=self._batch_axis)
        if ivs_tensor is not None:
            ivs_tensor = tf.reshape(ivs_tensor, shape=(-1, self._num_sums, self._max_sum_size))
        return w_tensor, ivs_tensor, reducible_values

    @utils.docinherit(BaseSum)
    @utils.lru_cache
    def _compute_mpe_path_common(
            self, reducible_tensor, counts, w_tensor, ivs_tensor, *input_tensors, log=True,
            sum_weight_grads=False, sample=False, sample_prob=None, dropout_prob=None):
        if sample:
            if log:
                max_indices = self._reduce_sample_log(reducible_tensor, sample_prob=sample_prob)
            else:
                max_indices = self._reduce_sample(reducible_tensor, sample_prob=sample_prob)
        else:
            max_indices = self._reduce_argmax(reducible_tensor)
        max_counts = utils.scatter_values(
            params=counts, indices=max_indices, num_out_cols=self._max_sum_size)
        max_counts_split = self._accumulate_and_split_to_children(max_counts, *input_tensors)
        if sum_weight_grads:
            w_counts = tf.reduce_sum(max_counts, axis=self._batch_axis)
        else:
            w_counts = max_counts

        return self._scatter_to_input_tensors(
            (w_counts, w_tensor),  # Weights
            (max_counts, ivs_tensor)
        ) + tuple(max_counts_split)

    @utils.docinherit(BaseSum)
    @utils.lru_cache
    def _compute_log_gradient(self, gradients, w_tensor, ivs_tensor, *value_tensors,
                              sum_weight_grads=False, dropout_keep_prob=None,
                              dropconnect_keep_prob=None):
        reducible = self._compute_reducible(
            w_tensor, ivs_tensor, *value_tensors, log=True,
            dropconnect_keep_prob=dropconnect_keep_prob)
        log_sum = tf.expand_dims(
            self._reduce_marginal_inference_log(reducible), axis=self._reduce_axis)

        # A number - (-inf) is undefined. In fact, the gradient in those cases should be zero
        log_sum = tf.where(tf.is_inf(log_sum), tf.zeros_like(log_sum), log_sum)
        w_grad = tf.expand_dims(gradients, axis=self._reduce_axis) * tf.exp(
            reducible - log_sum)
        inp_grad_split = self._accumulate_and_split_to_children(w_grad, *value_tensors)
        ivs_grads = w_grad
        if sum_weight_grads:
            w_grad = tf.reduce_sum(w_grad, axis=self._batch_axis)

        return self._scatter_to_input_tensors(
            (w_grad, w_tensor),
            (ivs_grads, ivs_tensor)
        ) + tuple(inp_grad_split)

    @utils.docinherit(BaseSum)
    @utils.lru_cache
    def _get_differentiable_inputs(self, w_tensor, ivs_tensor, *value_tensors):
        unique_tensors = list(OrderedDict.fromkeys(value_tensors))
        return [w_tensor] + ([ivs_tensor] if self._ivs else []) + unique_tensors

    @utils.docinherit(BaseSum)
    @utils.lru_cache
    def _accumulate_and_split_to_children(self, x, *input_tensors):
        flat_col_indices, flat_tensor_offsets, unique_tensors_offsets_dict = \
            self._flat_indices_and_uniq_tensors(input_tensors)
        # In this case we gather, sum by reducing and finally create scatterable tensors with
        # corresponding indices
        x = tf.reshape(x, (-1, self._num_sums * self._max_sum_size))

        segmented = conf.sumslayer_count_sum_strategy == 'segmented'
        tensor_to_scatter_indices, unique_input_counts = self._accumulate_uniq_values_and_split(
            flat_col_indices, flat_tensor_offsets, x, unique_tensors_offsets_dict,
            gather_segments_only=segmented)
        # Assign the splits to the right index in the output tuple
        max_counts_split_with_None = []
        max_counts_split = deque(unique_input_counts)
        unique_tensors = deque(unique_tensors_offsets_dict.keys())
        next_tensor = unique_tensors.popleft()
        for tensor in input_tensors:
            if tensor == next_tensor:
                cnts = max_counts_split.popleft()
                # Scatter the counts
                scattered = utils.scatter_cols(
                    cnts, tensor_to_scatter_indices[tensor], tensor.shape[1].value)
                max_counts_split_with_None.append(scattered)
                if unique_tensors:
                    next_tensor = unique_tensors.popleft()
                else:
                    next_tensor = None
            else:
                max_counts_split_with_None.append(None)
        return max_counts_split_with_None

    def _accumulate_uniq_values_and_split(
            self, flat_col_indices, flat_tensor_offsets, x, unique_tensors_offsets_dict,
            gather_segments_only=False):
        """Helper method that is used for summing counts within the layer before passing it on
        by means of gathering from the (padded) weighted values and reducing afterwards.

        Args:
            flat_col_indices (numpy.ndarray): An array containing the flattened column indices to
                gather from the concatenation of unqiue value tensors.
            flat_tensor_offsets (numpy.ndarray): An array containing the flattened tensor offsets
                in the concatenation of the unique value tensors.
            x (Tensor): A ``Tensor`` to gather, accumulate per unique value tensor and finally
                split for scattering.
            unique_tensors_offsets_dict (OrderedDict): A mapping of ``Tensor`` -> offset
                corresponding to the unique value tensors and their offsets in the concatenation.
            gather_segments_only (bool): If ``True``, will transpose and gather on the zeroth
                axis, without 'zero-probability' padding so that the result can be accumulated
                using tf.segment_sum.

        Returns:
            A list of indices to be used for scattering the values of the list in the second
            return value, which is a list of accumulated values corresponding to the unique
            value Inputs of this node.
        """
        # Make a flat list containing the sum index for each of the 'concatenated' inputs
        sum_indices = []
        for i, size in enumerate(self._sum_sizes):
            sum_indices.extend([i for _ in range(size)])

        # For each unique tensor and index pair, we should have a list of indices to gather from
        # the reducible values tensor
        max_size = max(self._sum_sizes)
        unique_tensor_gather_indices = OrderedDict()
        unique_tensors_offsets_inverse = {v: k for k, v in unique_tensors_offsets_dict.items()}

        old_sum_index = 0
        start_of_current_sum = 0
        for i, (col, tensor_offset, sum_index) in enumerate(zip(
                flat_col_indices, flat_tensor_offsets, sum_indices)):
            # Give the offset of the current flat (axis 1) index, we get the input tensor that
            # feeds its value to it.
            tensor = unique_tensors_offsets_inverse[tensor_offset]
            if tensor not in unique_tensor_gather_indices:
                unique_tensor_gather_indices[tensor] = defaultdict(list)
            # For this tensor-column combination, we register the corresponding index to gather
            # from the padded 2D reducible tensor
            if sum_index != old_sum_index:
                old_sum_index = sum_index
                start_of_current_sum = i

            # Index of the column within the sum
            index_within_sum = i - start_of_current_sum

            # Given the index of the sum and the index of the column within, we can find the index
            # to gather for this particular column of the input tensor
            unique_tensor_gather_indices[tensor][col].append(
                index_within_sum + sum_index * max_size)

        # For each tensor that we have, we compute the scatter indices. Here we construct the
        # nested gather indices needed for gather_cols_3d.
        nested_gather_indices = []
        unique_tensor_lengths = []
        tensor_scatter_indices = OrderedDict()
        for tensor, col_to_gather_col in unique_tensor_gather_indices.items():
            gather_indices_sub = []
            tensor_scatter_indices[tensor] = []
            # Go over all possible indices
            for i in range(tensor.shape[1].value):
                # If this index is registered as one to gather for...
                if i in col_to_gather_col:
                    # ... then we append the gathering columns to the currently considered
                    # tensor column
                    gather_indices_sub.append(col_to_gather_col[i])
                    tensor_scatter_indices[tensor].append(i)
            # Length of the list of columns for each unique input value tensor
            unique_tensor_lengths.append(len(gather_indices_sub))
            # Will contain a list of lists. Inner lists correspond to columns to gather, while
            # outer list corresponds to the individual 'indexed' input nodes
            nested_gather_indices.extend(gather_indices_sub)

        # Gather columns from the counts tensor, per unique (input, index) pair
        if gather_segments_only:
            segment_ids = []
            for i, ind in enumerate(nested_gather_indices):
                segment_ids.extend([i for _ in range(len(ind))])
            num_sums_to_scatter = len(nested_gather_indices)
            nested_gather_indices = list(itertools.chain(*nested_gather_indices))
            transposed = tf.transpose(x)
            gathered = tf.gather(transposed, indices=nested_gather_indices)
            acccumulated = tf.reshape(
                tf.segment_sum(gathered, segment_ids=segment_ids), (num_sums_to_scatter, -1))
            acccumulated = tf.transpose(acccumulated)
        else:
            reducible_values = utils.gather_cols_3d(x, nested_gather_indices)
            # Sum gathered counts together per unique (input, index) pair
            acccumulated = tf.reduce_sum(reducible_values, axis=-1)

        # Split the summed-counts tensor per unique input, based on input-sizes
        accumulated_unique_tensor_values = tf.split(
            acccumulated, unique_tensor_lengths, axis=-1) \
            if len(unique_tensor_lengths) > 1 else [acccumulated]
        return tensor_scatter_indices, accumulated_unique_tensor_values<|MERGE_RESOLUTION|>--- conflicted
+++ resolved
@@ -51,38 +51,19 @@
 
     def __init__(self, *values, num_or_size_sums=None, weights=None, ivs=None,
                  inference_type=InferenceType.MARGINAL, sample_prob=None,
-<<<<<<< HEAD
-                 dropconnect_keep_prob=None, dropout_keep_prob=None, 
+                 dropconnect_keep_prob=None,
                  gradient_type=GradientType.SOFT, name="SumsLayer"):
         if isinstance(num_or_size_sums, int) or num_or_size_sums is None:
             num_sums = num_or_size_sums
             sum_sizes = None
         else:
-            num_sums=len(num_or_size_sums)
-            sum_sizes=num_or_size_sums
+            num_sums = len(num_or_size_sums)
+            sum_sizes = num_or_size_sums
         super().__init__(
             *values, num_sums=num_sums, sum_sizes=sum_sizes,
             weights=weights, ivs=ivs, inference_type=inference_type, sample_prob=sample_prob,
-            dropconnect_keep_prob=dropconnect_keep_prob, dropout_keep_prob=dropout_keep_prob,
+            dropconnect_keep_prob=dropconnect_keep_prob,
             name=name, masked=True, gradient_type=gradient_type)
-=======
-                 dropconnect_keep_prob=None, name="SumsLayer"):
-
-        if isinstance(num_or_size_sums, int) or num_or_size_sums is None:
-            # In case it is an int, pass it to num_sums. In case it is None, pass None to num_sums.
-            # The latter will trigger the default behavior where each sum corresponds to an Input.
-            super().__init__(
-                *values, num_sums=num_or_size_sums, weights=weights, ivs=ivs,
-                inference_type=inference_type, sample_prob=sample_prob,
-                dropconnect_keep_prob=dropconnect_keep_prob, name=name, masked=True)
-        else:
-            # In this case we have a list of sum sizes, so it is straightforward to determine the
-            # number of sums.
-            super().__init__(
-                *values, num_sums=len(num_or_size_sums), sum_sizes=num_or_size_sums,
-                weights=weights, ivs=ivs, inference_type=inference_type, sample_prob=sample_prob,
-                dropconnect_keep_prob=dropconnect_keep_prob, name=name, masked=True)
->>>>>>> af82b8fb
 
     @utils.docinherit(BaseSum)
     def _reset_sum_sizes(self, num_sums=None, sum_sizes=None):
