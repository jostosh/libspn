--- conflicted
+++ resolved
@@ -51,37 +51,25 @@
     """
 
     def __init__(self, *values, num_or_size_sums=None, weights=None, ivs=None,
-<<<<<<< HEAD
-                 inference_type=InferenceType.MARGINAL, interface_head=False, name="SumsLayer"):
-=======
                  inference_type=InferenceType.MARGINAL, sample_prob=None, dropconnect_keep_prob=None,
-                 name="SumsLayer"):
->>>>>>> 7cb67899
+                 interface_head=False, name="SumsLayer"):
 
         if isinstance(num_or_size_sums, int) or num_or_size_sums is None:
             # In case it is an int, pass it to num_sums. In case it is None, pass None to num_sums.
             # The latter will trigger the default behavior where each sum corresponds to an Input.
             super().__init__(
                 *values, num_sums=num_or_size_sums, weights=weights, ivs=ivs,
-<<<<<<< HEAD
-                inference_type=inference_type, masked=True, interface_head=interface_head,
-                name=name)
-=======
                 inference_type=inference_type, sample_prob=sample_prob,
-                dropconnect_keep_prob=dropconnect_keep_prob, name=name, masked=True)
->>>>>>> 7cb67899
+                dropconnect_keep_prob=dropconnect_keep_prob, name=name, masked=True,
+                interface_head=interface_head)
         else:
             # In this case we have a list of sum sizes, so it is straightforward to determine the
             # number of sums.
             super().__init__(
                 *values, num_sums=len(num_or_size_sums), sum_sizes=num_or_size_sums,
-<<<<<<< HEAD
-                weights=weights, ivs=ivs, inference_type=inference_type,
-                interface_head=interface_head, masked=True, name=name)
-=======
                 weights=weights, ivs=ivs, inference_type=inference_type, sample_prob=sample_prob,
-                dropconnect_keep_prob=dropconnect_keep_prob, name=name, masked=True)
->>>>>>> 7cb67899
+                dropconnect_keep_prob=dropconnect_keep_prob, name=name, masked=True, 
+                interface_head=interface_head)
 
     @utils.docinherit(BaseSum)
     def _reset_sum_sizes(self, num_sums=None, sum_sizes=None):
