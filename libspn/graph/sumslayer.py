# ------------------------------------------------------------------------
# Copyright (C) 2016 Andrzej Pronobis - All Rights Reserved
#
# This file is part of LibSPN. Unauthorized use or copying of this file,
# via any medium is strictly prohibited. Proprietary and confidential.
# ------------------------------------------------------------------------
import tensorflow as tf
from libspn.graph.scope import Scope
from libspn.inference.type import InferenceType
from libspn.graph.weights import Weights
from libspn.graph.basesum import BaseSum
from libspn.learning.type import GradientType
from libspn import utils
from libspn.exceptions import StructureError
from libspn import conf
import numpy as np
from collections import OrderedDict, deque, defaultdict
import itertools


@utils.register_serializable
class SumsLayer(BaseSum):
    """A node representing multiple sums in an SPN, where each sum possibly has its own
    and separate input and the sums that are modeled can have differently sized inputs.

    Args:
        *values (input_like): Inputs providing input values to this node.
            See :meth:`~libspn.Input.as_input` for possible values.
        num_or_size_sums (int or list of ints): Number of Sum ops modelled by
            this node or the size of each sum in case of a list. Default is None.
            If None, it will compute one sum per input. If int, it will attempt
            to construct num_or_size_sums sums, each of size
            total_input_size // num_or_size_sums. If a list of ints, it will
            construct a sum for each size given in the list.
        weights (input_like): Input providing weights node to this sum node.
            See :meth:`~libspn.Input.as_input` for possible values. If set
            to ``None``, the input is disconnected.
        ivs (input_like): Input providing IVs of an explicit latent variable
            associated with this sum node. See :meth:`~libspn.Input.as_input`
            for possible values. If set to ``None``, the input is disconnected.
        name (str): Name of the node.

    Attributes:
        inference_type(InferenceType): Flag indicating the preferred inference
                                       type for this node that will be used
                                       during value calculation and learning.
                                       Can be changed at any time and will be
                                       used during the next inference/learning
                                       op generation.
    """

    def __init__(self, *values, num_or_size_sums=None, weights=None, ivs=None,
                 inference_type=InferenceType.MARGINAL, sample_prob=None,
<<<<<<< HEAD
                 dropconnect_keep_prob=None, dropout_keep_prob=None, name="SumsLayer"):

        if isinstance(num_or_size_sums, int) or num_or_size_sums is None:
            # In case it is an int, pass it to num_sums. In case it is None, pass None to num_sums.
            # The latter will trigger the default behavior where each sum corresponds to an Input.
            super().__init__(
                *values, num_sums=num_or_size_sums, weights=weights, ivs=ivs,
                inference_type=inference_type, sample_prob=sample_prob,
                dropconnect_keep_prob=dropconnect_keep_prob, dropout_keep_prob=dropout_keep_prob,
                name=name, masked=True)
        else:
            # In this case we have a list of sum sizes, so it is straightforward to determine the
            # number of sums.
            super().__init__(
                *values, num_sums=len(num_or_size_sums), sum_sizes=num_or_size_sums,
                weights=weights, ivs=ivs, inference_type=inference_type, sample_prob=sample_prob,
                dropconnect_keep_prob=dropconnect_keep_prob, dropout_keep_prob=dropout_keep_prob,
                name=name, masked=True)
=======
                 dropconnect_keep_prob=None,
                 gradient_type=GradientType.SOFT, name="SumsLayer"):
        if isinstance(num_or_size_sums, int) or num_or_size_sums is None:
            num_sums = num_or_size_sums
            sum_sizes = None
        else:
            num_sums = len(num_or_size_sums)
            sum_sizes = num_or_size_sums
        super().__init__(
            *values, num_sums=num_sums, sum_sizes=sum_sizes,
            weights=weights, ivs=ivs, inference_type=inference_type, sample_prob=sample_prob,
            dropconnect_keep_prob=dropconnect_keep_prob,
            name=name, masked=True, gradient_type=gradient_type)

    @property
    def is_layer(self):
        return True
>>>>>>> 88819899

    @utils.docinherit(BaseSum)
    def _reset_sum_sizes(self, num_sums=None, sum_sizes=None):
        _sum_index_lengths = sum(
            len(v.indices) if v and v.indices else v.node.get_out_size() if v else 0
            for v in self._values)
        if num_sums or sum_sizes:
            if sum_sizes and all(isinstance(elem, int) for elem in sum_sizes):
                # A list of sum sizes is given
                if sum_sizes and sum(sum_sizes) != _sum_index_lengths:
                    raise StructureError(
                        "The specified total number of sums is incompatible with the value input "
                        "indices. \nTotal number of sums: {}, total indices in value inputs: "
                        "{}".format(sum(sum_sizes), _sum_index_lengths))
            elif not sum_sizes:
                # Check if we can evenly divide the value inputs over the sums being modeled
                if not _sum_index_lengths % num_sums == 0:
                    raise StructureError("Cannot divide total number of value inputs ({}) over the "
                                         "requested  number of sums ({})."
                                         .format(_sum_index_lengths, num_sums))
                if num_sums == 0:
                    raise ZeroDivisionError("Attempted to divide by zero. Please specify a "
                                            "non-zero number of sums.")
                sum_sizes = [_sum_index_lengths // num_sums] * num_sums
        else:
            # Sum input sizes is set to size of each value input
            sum_sizes = [len(v.indices) if v.indices else v.node.get_out_size()
                         for v in self._values]
        self._num_sums = len(sum_sizes)
        self._sum_sizes = sum_sizes
        self._max_sum_size = max(sum_sizes) if sum_sizes else 0

    def set_sum_sizes(self, sizes):
        """Sets the sum sizes. The sum of the sizes given should match the total number of inputs.

        Args:
            sizes (list): A ``list`` of ``int``s corresponding to the sizes of the sums.
        """
        self._reset_sum_sizes(sum_sizes=sizes)

    @utils.docinherit(BaseSum)
    def _compute_scope(self, weight_scopes, ivs_scopes, *value_scopes):
        flat_value_scopes, ivs_scopes, *value_scopes = self._get_flat_value_scopes(
            weight_scopes, ivs_scopes, *value_scopes)
        split_indices = np.cumsum(self._sum_sizes)[:-1]
        # Divide gathered value scopes into sublists, one per modelled Sum node
        value_scopes_sublists = [arr.tolist() for arr in
                                 np.split(flat_value_scopes, split_indices)]
        if self._ivs:
            # Divide gathered ivs scopes into sublists, one per modelled Sum node
            ivs_scopes_sublists = [arr.tolist() for arr in
                                   np.split(ivs_scopes, split_indices)]
            # Add respective ivs scope to value scope list of each Sum node
            for val, ivs in zip(value_scopes_sublists, ivs_scopes_sublists):
                val.extend(ivs)
        return [Scope.merge_scopes(val_scope) for val_scope in
                value_scopes_sublists]

    @utils.docinherit(BaseSum)
    def _compute_valid(self, weight_scopes, ivs_scopes, *value_scopes):
        # If already invalid, return None
        if (any(s is None for s in value_scopes)
                or (self._ivs and ivs_scopes is None)):
            return None

        flat_value_scopes, ivs_scopes_, *value_scopes_ = self._get_flat_value_scopes(
            weight_scopes, ivs_scopes, *value_scopes)
        # Split the flat value scopes based on value input sizes
        split_indices = np.cumsum(self._sum_sizes)[:-1]

        # IVs
        if self._ivs:
            # Verify number of IVs
            if len(ivs_scopes_) != len(flat_value_scopes):
                raise StructureError("Number of IVs (%s) and values (%s) does "
                                     "not match for %s"
                                     % (len(ivs_scopes_), len(flat_value_scopes),
                                        self))

            # Go over IVs involved for each sum. Scope size should be exactly one
            for iv_scopes_for_sum in np.split(ivs_scopes_, split_indices):
                if len(Scope.merge_scopes(iv_scopes_for_sum)) != 1:
                    return None

        # Go over value input scopes for each sum being modeled. Within a single sum, the scope of
        # all the inputs should be the same
        for scope_slice in np.split(flat_value_scopes, split_indices):
            first_scope = scope_slice[0]
            if any(s != first_scope for s in scope_slice[1:]):
                self.info("%s is not complete with input value scopes %s ...",
                          self, flat_value_scopes[:10])
                return None

        return self._compute_scope(weight_scopes, ivs_scopes, *value_scopes)

    def _build_mask(self):
        """Constructs mask that could be used to cancel out 'columns' that are padded as a result of
        varying reduction sizes. Returns a Boolean mask.

        Returns:
            A ``numpy.ndarray`` with ``np.bool``s indicating the mask to applied to the weights.
        """
        sizes = np.asarray(self._sum_sizes).reshape((self._num_sums, 1))
        indices = np.arange(self._max_sum_size).reshape((1, self._max_sum_size))
        return np.less(indices, sizes)  # Use broadcasting

    def generate_weights(self, init_value=1, trainable=True, input_sizes=None,
                         log=False, name=None):
        """Generate a weights node matching this sum node and connect it to
        this sum.

        The function calculates the number of weights based on the number
        of input values of this sum. Therefore, weights should be generated
        once all inputs are added to this node.

        Args:
            init_value: Initial value of the weights. For possible values, see
                :meth:`~libspn.utils.broadcast_value`.
            trainable (bool): See :class:`~libspn.Weights`.
            input_sizes (list of int): Pre-computed sizes of each input of
                this node.  If given, this function will not traverse the graph
                to discover the sizes.
            log (bool): If "True", the weights are represented in log space.
            name (str): Name of the weighs node. If ``None`` use the name of the
                        sum + ``_Weights``.

        Return:
            Weights: Generated weights node.
        """
        if not self._values:
            raise StructureError("%s is missing input values" % self)
        if name is None:
            name = self._name + "_Weights"

        # Set sum node sizes to inferred _sum_input_sizes
        sum_input_sizes = self._sum_sizes
        max_size = self._max_sum_size
        sum_size = sum(sum_input_sizes)

        # Mask is used to select the indices to assign the value to, since the weights tensor can
        # be larger than the total number of weights being modeled due to padding
        mask = self._build_mask().reshape((-1,))

        init_padded_flat = np.zeros(self._num_sums * max_size)
        if isinstance(init_value, int) and init_value == 1:
            # If an int, just broadcast its value to the sum dimensions
            init_padded_flat[mask] = init_value
            init_value = init_padded_flat.reshape((self._num_sums, max_size))
        elif hasattr(init_value, '__iter__'):
            # If the init value is iterable, check if number of elements matches number of
            init_flat = np.asarray(init_value).reshape((-1,))
            if init_flat.size == sum_size:
                init_padded_flat[mask] = init_flat
            else:
                raise ValueError("Incorrect initializer size {}, use an int or an iterable of size"
                                 " {}.".format(init_flat.size, sum_size))
            init_value = init_padded_flat.reshape((self._num_sums, max_size))
        elif not isinstance(init_value, utils.ValueType.RANDOM_UNIFORM):
            raise ValueError("Initialization value {} of type {} not usable, use an int or an "
                             "iterable of size {} or an instance of "
                             "libspn.ValueType.RANDOM_UNIFORM."
                             .format(init_value, type(init_value), sum_size))
        # Generate weights
        weights = Weights(init_value=init_value, num_weights=max_size,
                          num_sums=len(sum_input_sizes), log=log,
                          trainable=trainable, mask=mask.tolist(), name=name)
        self.set_weights(weights)
        return weights

    def _combine_values_and_indices(self, value_tensors):
        """Concatenates input tensors and returns the nested indices that are required for gathering
        all sum inputs to a reducible set of columns.

        Args:
            value_tensors (list): A list of ``Tensor``s of value inputs connected to this node
                with potential duplicates.

        Returns:
            A nested ``list`` of indices to gather from the concatenation of the unique
            ``Tensors``s in ``value_tensors``. The concatenation is the second return value.
        """
        # Get flattened column indices and tensor offsets. The tensor offsets are indicating at
        # which index on axis 1 the tensors will end up in the concatenation of the unique tensors
        flat_col_indices, flat_tensor_offsets, unique_tensors_offsets_dict = \
            self._flat_indices_and_uniq_tensors(value_tensors)
        split_indices = np.cumsum(self._sum_sizes)[:-1]
        nested_multi_sum_indices = np.split(flat_col_indices + flat_tensor_offsets, split_indices)
        # Concatenate the unique tensors
        unique_tensors = list(unique_tensors_offsets_dict.keys())
        return nested_multi_sum_indices, utils.concat_maybe(unique_tensors, axis=self._op_axis)

    def _flat_indices_and_uniq_tensors(self, value_tensors):
        """Determines the flattened column indices to gather from the concatenated unique value
        tensors as well as the flattened value tensor offsets corresponding to the concatenation
        of the unique value tensors.

        Args:
            value_tensors (list): A ``list`` of ``Tensor``s corresponding to the output values of
                other nodes connected to this node which potentially have duplicates.

        Returns:
            An array of flat columns from the concatenated unique values, an array of flat
            tensor offsets for the concatenated unique values and a list of unique values.
        """
        unique_tensors = list(OrderedDict.fromkeys(value_tensors))
        tensor_offsets = np.cumsum([0] + [t.shape[1].value for t in unique_tensors[:-1]])

        # Initialize flat column indices
        flat_col_indices = []
        flat_tensor_offsets = []
        for value_inp, value_tensor in zip(self._values, value_tensors):
            # Get index of current tensor
            tensor_index = unique_tensors.index(value_tensor)

            # Get indices. If not there, will be [0, 1, ... , len-1]
            indices = value_inp.indices if value_inp.indices else \
                np.arange(value_inp.node.get_out_size()).tolist()
            flat_col_indices.extend(indices)
            flat_tensor_offsets.extend([tensor_offsets[tensor_index]] * len(indices))

        # Flatten the tensor offsets and column indices
        flat_tensor_offsets = np.asarray(flat_tensor_offsets)
        flat_col_indices = np.asarray(flat_col_indices)
        unique_tensors_offsets_dict = OrderedDict(zip(unique_tensors, tensor_offsets))
        return flat_col_indices, flat_tensor_offsets, unique_tensors_offsets_dict

    @utils.docinherit(BaseSum)
    @utils.lru_cache
    def _prepare_component_wise_processing(
            self, w_tensor, ivs_tensor, *input_tensors, zero_prob_val=0.0):
        indices, values = self._combine_values_and_indices(input_tensors)
        # Create a 3D tensor with dimensions [batch, sum node, sum input]
        # The last axis will have zeros when the sum size is less than the max sum size
        if all(np.array_equal(indices[0], ind) for ind in indices):
            # In case all sum nodes model the same sum, we can just use broadcasting
            reducible_values = tf.reshape(
                utils.gather_cols(values, indices[0]), (-1, 1, self._max_sum_size))
        elif len(set(self._sum_sizes)) == 1:
            # In case all sum sizes are the same, use gather and reshape accordingly
            indices_flat = list(itertools.chain(*indices))
            reducible_values = tf.reshape(utils.gather_cols(values, indices_flat),
                                          (-1, self._num_sums, self._max_sum_size))
        else:
            reducible_values = utils.gather_cols_3d(
                values, indices, pad_elem=zero_prob_val, name="GatherToReducible")
        w_tensor = tf.expand_dims(w_tensor, axis=self._batch_axis)
        if ivs_tensor is not None:
            ivs_tensor = tf.reshape(ivs_tensor, shape=(-1, self._num_sums, self._max_sum_size))
        return w_tensor, ivs_tensor, reducible_values

    @utils.docinherit(BaseSum)
    @utils.lru_cache
    def _compute_mpe_path_common(
<<<<<<< HEAD
            self, reducible_tensor, counts, w_tensor, ivs_tensor, *input_tensors,
            log=True, sample=False, sample_prob=None, dropout_prob=None):
=======
            self, reducible_tensor, counts, w_tensor, ivs_tensor, *input_tensors, log=True,
            accumulate_weights_batch=False, sample=False, sample_prob=None, use_unweighted=False):
        sample_prob = utils.maybe_first(sample_prob, self._sample_prob)
>>>>>>> 88819899
        if sample:
            if log:
                max_indices = self._reduce_sample_log(reducible_tensor, sample_prob=sample_prob)
            else:
                max_indices = self._reduce_sample(reducible_tensor, sample_prob=sample_prob)
        else:
            max_indices = self._reduce_argmax(reducible_tensor)

        max_counts = utils.scatter_values(
            params=counts, indices=max_indices, num_out_cols=self._max_sum_size)
        max_counts_split = self._accumulate_and_split_to_children(max_counts, *input_tensors)
        if accumulate_weights_batch:
            w_counts = tf.reduce_sum(max_counts, axis=self._batch_axis)
        else:
            w_counts = max_counts

        return self._scatter_to_input_tensors(
            (w_counts, w_tensor),  # Weights
            (max_counts, ivs_tensor)
        ) + tuple(max_counts_split)

    @utils.docinherit(BaseSum)
    @utils.lru_cache
    def _compute_log_gradient(self, gradients, w_tensor, ivs_tensor, *value_tensors,
                              accumulate_weights_batch=False, dropconnect_keep_prob=None):
        reducible = self._compute_reducible(
            w_tensor, ivs_tensor, *value_tensors, log=True,
            dropconnect_keep_prob=dropconnect_keep_prob)
        log_sum = tf.expand_dims(
            self._reduce_marginal_inference_log(reducible), axis=self._reduce_axis)

        # A number - (-inf) is undefined. In fact, the gradient in those cases should be zero
        log_sum = tf.where(tf.is_inf(log_sum), tf.zeros_like(log_sum), log_sum)
        w_grad = tf.expand_dims(gradients, axis=self._reduce_axis) * tf.exp(
            reducible - log_sum)
        inp_grad_split = self._accumulate_and_split_to_children(w_grad, *value_tensors)
        ivs_grads = w_grad
        if accumulate_weights_batch:
            w_grad = tf.reduce_sum(w_grad, axis=self._batch_axis)

        return self._scatter_to_input_tensors(
            (w_grad, w_tensor),
            (ivs_grads, ivs_tensor)
        ) + tuple(inp_grad_split)

    @utils.docinherit(BaseSum)
    @utils.lru_cache
    def _get_differentiable_inputs(self, w_tensor, ivs_tensor, *value_tensors):
        unique_tensors = list(OrderedDict.fromkeys(value_tensors))
        return [w_tensor] + ([ivs_tensor] if self._ivs else []) + unique_tensors

    @utils.docinherit(BaseSum)
    @utils.lru_cache
    def _accumulate_and_split_to_children(self, x, *input_tensors):
        flat_col_indices, flat_tensor_offsets, unique_tensors_offsets_dict = \
            self._flat_indices_and_uniq_tensors(input_tensors)
        # In this case we gather, sum by reducing and finally create scatterable tensors with
        # corresponding indices
        x = tf.reshape(x, (-1, self._num_sums * self._max_sum_size))

        segmented = conf.sumslayer_count_sum_strategy == 'segmented'
        tensor_to_scatter_indices, unique_input_counts = self._accumulate_uniq_values_and_split(
            flat_col_indices, flat_tensor_offsets, x, unique_tensors_offsets_dict,
            gather_segments_only=segmented)
        # Assign the splits to the right index in the output tuple
        max_counts_split_with_None = []
        max_counts_split = deque(unique_input_counts)
        unique_tensors = deque(unique_tensors_offsets_dict.keys())
        next_tensor = unique_tensors.popleft()
        for tensor in input_tensors:
            if tensor == next_tensor:
                cnts = max_counts_split.popleft()
                # Scatter the counts
                scattered = utils.scatter_cols(
                    cnts, tensor_to_scatter_indices[tensor], tensor.shape[1].value)
                max_counts_split_with_None.append(scattered)
                if unique_tensors:
                    next_tensor = unique_tensors.popleft()
                else:
                    next_tensor = None
            else:
                max_counts_split_with_None.append(None)
        return max_counts_split_with_None

    def _accumulate_uniq_values_and_split(
            self, flat_col_indices, flat_tensor_offsets, x, unique_tensors_offsets_dict,
            gather_segments_only=False):
        """Helper method that is used for summing counts within the layer before passing it on
        by means of gathering from the (padded) weighted values and reducing afterwards.

        Args:
            flat_col_indices (numpy.ndarray): An array containing the flattened column indices to
                gather from the concatenation of unqiue value tensors.
            flat_tensor_offsets (numpy.ndarray): An array containing the flattened tensor offsets
                in the concatenation of the unique value tensors.
            x (Tensor): A ``Tensor`` to gather, accumulate per unique value tensor and finally
                split for scattering.
            unique_tensors_offsets_dict (OrderedDict): A mapping of ``Tensor`` -> offset
                corresponding to the unique value tensors and their offsets in the concatenation.
            gather_segments_only (bool): If ``True``, will transpose and gather on the zeroth
                axis, without 'zero-probability' padding so that the result can be accumulated
                using tf.segment_sum.

        Returns:
            A list of indices to be used for scattering the values of the list in the second
            return value, which is a list of accumulated values corresponding to the unique
            value Inputs of this node.
        """
        # Make a flat list containing the sum index for each of the 'concatenated' inputs
        sum_indices = []
        for i, size in enumerate(self._sum_sizes):
            sum_indices.extend([i for _ in range(size)])

        # For each unique tensor and index pair, we should have a list of indices to gather from
        # the reducible values tensor
        max_size = max(self._sum_sizes)
        unique_tensor_gather_indices = OrderedDict()
        unique_tensors_offsets_inverse = {v: k for k, v in unique_tensors_offsets_dict.items()}

        old_sum_index = 0
        start_of_current_sum = 0
        for i, (col, tensor_offset, sum_index) in enumerate(zip(
                flat_col_indices, flat_tensor_offsets, sum_indices)):
            # Give the offset of the current flat (axis 1) index, we get the input tensor that
            # feeds its value to it.
            tensor = unique_tensors_offsets_inverse[tensor_offset]
            if tensor not in unique_tensor_gather_indices:
                unique_tensor_gather_indices[tensor] = defaultdict(list)
            # For this tensor-column combination, we register the corresponding index to gather
            # from the padded 2D reducible tensor
            if sum_index != old_sum_index:
                old_sum_index = sum_index
                start_of_current_sum = i

            # Index of the column within the sum
            index_within_sum = i - start_of_current_sum

            # Given the index of the sum and the index of the column within, we can find the index
            # to gather for this particular column of the input tensor
            unique_tensor_gather_indices[tensor][col].append(
                index_within_sum + sum_index * max_size)

        # For each tensor that we have, we compute the scatter indices. Here we construct the
        # nested gather indices needed for gather_cols_3d.
        nested_gather_indices = []
        unique_tensor_lengths = []
        tensor_scatter_indices = OrderedDict()
        for tensor, col_to_gather_col in unique_tensor_gather_indices.items():
            gather_indices_sub = []
            tensor_scatter_indices[tensor] = []
            # Go over all possible indices
            for i in range(tensor.shape[1].value):
                # If this index is registered as one to gather for...
                if i in col_to_gather_col:
                    # ... then we append the gathering columns to the currently considered
                    # tensor column
                    gather_indices_sub.append(col_to_gather_col[i])
                    tensor_scatter_indices[tensor].append(i)
            # Length of the list of columns for each unique input value tensor
            unique_tensor_lengths.append(len(gather_indices_sub))
            # Will contain a list of lists. Inner lists correspond to columns to gather, while
            # outer list corresponds to the individual 'indexed' input nodes
            nested_gather_indices.extend(gather_indices_sub)

        # Gather columns from the counts tensor, per unique (input, index) pair
        if gather_segments_only:
            segment_ids = []
            for i, ind in enumerate(nested_gather_indices):
                segment_ids.extend([i for _ in range(len(ind))])
            num_sums_to_scatter = len(nested_gather_indices)
            nested_gather_indices = list(itertools.chain(*nested_gather_indices))
            transposed = tf.transpose(x)
            gathered = tf.gather(transposed, indices=nested_gather_indices)
            acccumulated = tf.reshape(
                tf.segment_sum(gathered, segment_ids=segment_ids), (num_sums_to_scatter, -1))
            acccumulated = tf.transpose(acccumulated)
        else:
            reducible_values = utils.gather_cols_3d(x, nested_gather_indices)
            # Sum gathered counts together per unique (input, index) pair
            acccumulated = tf.reduce_sum(reducible_values, axis=-1)

        # Split the summed-counts tensor per unique input, based on input-sizes
        accumulated_unique_tensor_values = tf.split(
            acccumulated, unique_tensor_lengths, axis=-1) \
            if len(unique_tensor_lengths) > 1 else [acccumulated]
        return tensor_scatter_indices, accumulated_unique_tensor_values<|MERGE_RESOLUTION|>--- conflicted
+++ resolved
@@ -51,26 +51,6 @@
 
     def __init__(self, *values, num_or_size_sums=None, weights=None, ivs=None,
                  inference_type=InferenceType.MARGINAL, sample_prob=None,
-<<<<<<< HEAD
-                 dropconnect_keep_prob=None, dropout_keep_prob=None, name="SumsLayer"):
-
-        if isinstance(num_or_size_sums, int) or num_or_size_sums is None:
-            # In case it is an int, pass it to num_sums. In case it is None, pass None to num_sums.
-            # The latter will trigger the default behavior where each sum corresponds to an Input.
-            super().__init__(
-                *values, num_sums=num_or_size_sums, weights=weights, ivs=ivs,
-                inference_type=inference_type, sample_prob=sample_prob,
-                dropconnect_keep_prob=dropconnect_keep_prob, dropout_keep_prob=dropout_keep_prob,
-                name=name, masked=True)
-        else:
-            # In this case we have a list of sum sizes, so it is straightforward to determine the
-            # number of sums.
-            super().__init__(
-                *values, num_sums=len(num_or_size_sums), sum_sizes=num_or_size_sums,
-                weights=weights, ivs=ivs, inference_type=inference_type, sample_prob=sample_prob,
-                dropconnect_keep_prob=dropconnect_keep_prob, dropout_keep_prob=dropout_keep_prob,
-                name=name, masked=True)
-=======
                  dropconnect_keep_prob=None,
                  gradient_type=GradientType.SOFT, name="SumsLayer"):
         if isinstance(num_or_size_sums, int) or num_or_size_sums is None:
@@ -88,7 +68,6 @@
     @property
     def is_layer(self):
         return True
->>>>>>> 88819899
 
     @utils.docinherit(BaseSum)
     def _reset_sum_sizes(self, num_sums=None, sum_sizes=None):
@@ -342,14 +321,9 @@
     @utils.docinherit(BaseSum)
     @utils.lru_cache
     def _compute_mpe_path_common(
-<<<<<<< HEAD
-            self, reducible_tensor, counts, w_tensor, ivs_tensor, *input_tensors,
-            log=True, sample=False, sample_prob=None, dropout_prob=None):
-=======
             self, reducible_tensor, counts, w_tensor, ivs_tensor, *input_tensors, log=True,
             accumulate_weights_batch=False, sample=False, sample_prob=None, use_unweighted=False):
         sample_prob = utils.maybe_first(sample_prob, self._sample_prob)
->>>>>>> 88819899
         if sample:
             if log:
                 max_indices = self._reduce_sample_log(reducible_tensor, sample_prob=sample_prob)
