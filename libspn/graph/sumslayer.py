# ------------------------------------------------------------------------
# Copyright (C) 2016 Andrzej Pronobis - All Rights Reserved
#
# This file is part of LibSPN. Unauthorized use or copying of this file,
# via any medium is strictly prohibited. Proprietary and confidential.
# ------------------------------------------------------------------------
import tensorflow as tf
from libspn.graph.scope import Scope
from libspn.inference.type import InferenceType
from libspn.graph.weights import Weights
from libspn.graph.basesum import BaseSum
from libspn import utils
from libspn.exceptions import StructureError
from libspn import conf
import numpy as np
from collections import OrderedDict, deque, defaultdict
import itertools


@utils.register_serializable
class SumsLayer(BaseSum):
    """A node representing multiple sums in an SPN, where each sum possibly has its own
    and separate input and the sums that are modeled can have differently sized inputs.

    Args:
        *values (input_like): Inputs providing input values to this node.
            See :meth:`~libspn.Input.as_input` for possible values.
        num_or_size_sums (int or list of ints): Number of Sum ops modelled by
            this node or the size of each sum in case of a list. Default is None.
            If None, it will compute one sum per input. If int, it will attempt
            to construct num_or_size_sums sums, each of size
            total_input_size // num_or_size_sums. If a list of ints, it will
            construct a sum for each size given in the list.
        weights (input_like): Input providing weights node to this sum node.
            See :meth:`~libspn.Input.as_input` for possible values. If set
            to ``None``, the input is disconnected.
        ivs (input_like): Input providing IVs of an explicit latent variable
            associated with this sum node. See :meth:`~libspn.Input.as_input`
            for possible values. If set to ``None``, the input is disconnected.
        name (str): Name of the node.

    Attributes:
        inference_type(InferenceType): Flag indicating the preferred inference
                                       type for this node that will be used
                                       during value calculation and learning.
                                       Can be changed at any time and will be
                                       used during the next inference/learning
                                       op generation.
    """

    def __init__(self, *values, num_or_size_sums=None, weights=None, ivs=None,
                 inference_type=InferenceType.MARGINAL, name="SumsLayer"):

        if isinstance(num_or_size_sums, int) or num_or_size_sums is None:
            # In case it is an int, pass it to num_sums. In case it is None, pass None to num_sums.
            # The latter will trigger the default behavior where each sum corresponds to an Input.
            super().__init__(
                *values, num_sums=num_or_size_sums, weights=weights, ivs=ivs,
                inference_type=inference_type, name=name)
        else:
            # In this case we have a list of sum sizes, so it is straightforward to determine the
            # number of sums.
            super().__init__(
                *values, num_sums=len(num_or_size_sums), sum_sizes=num_or_size_sums,
                weights=weights, ivs=ivs, inference_type=inference_type, name=name)

    @utils.docinherit(BaseSum)
    def _reset_sum_sizes(self, num_sums=None, sum_sizes=None):
        _sum_index_lengths = sum(
            len(v.indices) if v and v.indices else v.node.get_out_size() if v else 0
            for v in self._values)
        if num_sums or sum_sizes:
            if sum_sizes and all(isinstance(elem, int) for elem in sum_sizes):
                # A list of sum sizes is given
                if sum_sizes and sum(sum_sizes) != _sum_index_lengths:
                    raise StructureError(
                        "The specified total number of sums is incompatible with the value input "
                        "indices. \nTotal number of sums: {}, total indices in value inputs: "
                        "{}".format(sum(sum_sizes), _sum_index_lengths))
            elif not sum_sizes:
                # Check if we can evenly divide the value inputs over the sums being modeled
                if not _sum_index_lengths % num_sums == 0:
                    raise StructureError("Cannot divide total number of value inputs ({}) over the "
                                         "requested  number of sums ({})."
                                         .format(_sum_index_lengths, num_sums))
                if num_sums == 0:
                    raise ZeroDivisionError("Attempted to divide by zero. Please specify a "
                                            "non-zero number of sums.")
                sum_sizes = [_sum_index_lengths // num_sums] * num_sums
        else:
            # Sum input sizes is set to size of each value input
            sum_sizes = [len(v.indices) if v.indices else v.node.get_out_size()
                         for v in self._values]
        self._num_sums = len(sum_sizes)
        self._sum_sizes = sum_sizes
        self._max_sum_size = max(sum_sizes) if sum_sizes else 0

    def set_sum_sizes(self, sizes):
        """Sets the sum sizes. The sum of the sizes given should match the total number of inputs.

        Args:
            sizes (list): A ``list`` of ``int``s corresponding to the sizes of the sums.
        """
        self._reset_sum_sizes(sum_sizes=sizes)

    @utils.docinherit(BaseSum)
    def _compute_scope(self, weight_scopes, ivs_scopes, *value_scopes):
        flat_value_scopes, ivs_scopes, *value_scopes = self._get_flat_value_scopes(
            weight_scopes, ivs_scopes, *value_scopes)
        split_indices = np.cumsum(self._sum_sizes)[:-1]
        # Divide gathered value scopes into sublists, one per modelled Sum node
        value_scopes_sublists = [arr.tolist() for arr in
                                 np.split(flat_value_scopes, split_indices)]
        if self._ivs:
            # Divide gathered ivs scopes into sublists, one per modelled Sum node
            ivs_scopes_sublists = [arr.tolist() for arr in
                                   np.split(ivs_scopes, split_indices)]
            # Add respective ivs scope to value scope list of each Sum node
            for val, ivs in zip(value_scopes_sublists, ivs_scopes_sublists):
                val.extend(ivs)
        return [Scope.merge_scopes(val_scope) for val_scope in
                value_scopes_sublists]

    @utils.docinherit(BaseSum)
    def _compute_valid(self, weight_scopes, ivs_scopes, *value_scopes):
        flat_value_scopes, ivs_scopes_, *value_scopes_ = self._get_flat_value_scopes(
            weight_scopes, ivs_scopes, *value_scopes)
        # If already invalid, return None
        if (any(s is None for s in value_scopes_)
                or (self._ivs and ivs_scopes_ is None)):
            return None

        # Split the flat value scopes based on value input sizes
        split_indices = np.cumsum(self._sum_sizes)[:-1]

        # IVs
        if self._ivs:
            # Verify number of IVs
            if len(ivs_scopes_) != len(flat_value_scopes):
                raise StructureError("Number of IVs (%s) and values (%s) does "
                                     "not match for %s"
                                     % (len(ivs_scopes_), len(flat_value_scopes),
                                        self))

            # Go over IVs involved for each sum. Scope size should be exactly one
            for iv_scopes_for_sum in np.split(ivs_scopes_, split_indices):
                if len(Scope.merge_scopes(iv_scopes_for_sum)) != 1:
                    return None

        # Go over value input scopes for each sum being modeled. Within a single sum, the scope of
        # all the inputs should be the same
        for scope_slice in np.split(flat_value_scopes, split_indices):
            first_scope = scope_slice[0]
            if any(s != first_scope for s in scope_slice[1:]):
                self.info("%s is not complete with input value scopes %s", self, flat_value_scopes)
                return None

        return self._compute_scope(weight_scopes, ivs_scopes, *value_scopes)

    def _build_mask(self):
        """Constructs mask that could be used to cancel out 'columns' that are padded as a result of
        varying reduction sizes. Returns a Boolean mask.

        Returns:
            A ``numpy.ndarray`` with ``np.bool``s indicating the mask to applied to the weights.
        """
        sizes = np.asarray(self._sum_sizes).reshape((self._num_sums, 1))
        indices = np.arange(self._max_sum_size).reshape((1, self._max_sum_size))
        return np.less(indices, sizes)  # Use broadcasting

    def generate_weights(self, init_value=1, trainable=True, input_sizes=None,
                         log=False, name=None):
        """Generate a weights node matching this sum node and connect it to
        this sum.

        The function calculates the number of weights based on the number
        of input values of this sum. Therefore, weights should be generated
        once all inputs are added to this node.

        Args:
            init_value: Initial value of the weights. For possible values, see
                :meth:`~libspn.utils.broadcast_value`.
            trainable (bool): See :class:`~libspn.Weights`.
            input_sizes (list of int): Pre-computed sizes of each input of
                this node.  If given, this function will not traverse the graph
                to discover the sizes.
            log (bool): If "True", the weights are represented in log space.
            name (str): Name of the weighs node. If ``None`` use the name of the
                        sum + ``_Weights``.

        Return:
            Weights: Generated weights node.
        """
        if not self._values:
            raise StructureError("%s is missing input values" % self)
        if name is None:
            name = self._name + "_Weights"

        # Set sum node sizes to inferred _sum_input_sizes
        sum_input_sizes = self._sum_sizes
        max_size = self._max_sum_size
        sum_size = sum(sum_input_sizes)

        # Mask is used to select the indices to assign the value to, since the weights tensor can
        # be larger than the total number of weights being modeled due to padding
        mask = self._build_mask().reshape((-1,))

        init_padded_flat = np.zeros(self._num_sums * max_size)
        if isinstance(init_value, int) and init_value == 1:
            # If an int, just broadcast its value to the sum dimensions
            init_padded_flat[mask] = init_value
            init_value = init_padded_flat.reshape((self._num_sums, max_size))
        elif hasattr(init_value, '__iter__'):
            # If the init value is iterable, check if number of elements matches number of
            init_flat = np.asarray(init_value).reshape((-1,))
            if init_flat.size == sum_size:
                init_padded_flat[mask] = init_flat
            else:
                raise ValueError("Incorrect initializer size {}, use an int or an iterable of size"
                                 " {}.".format(init_flat.size, sum_size))
            init_value = init_padded_flat.reshape((self._num_sums, max_size))
        elif not isinstance(init_value, utils.ValueType.RANDOM_UNIFORM):
            raise ValueError("Initialization value {} of type {} not usable, use an int or an "
                             "iterable of size {} or an instance of spn.ValueType.RANDOM_UNIFORM."
                             .format(init_value, type(init_value), sum_size))
        # Generate weights
        weights = Weights(init_value=init_value, num_weights=max_size,
                          num_sums=len(sum_input_sizes), log=log,
                          trainable=trainable, mask=mask.tolist(), name=name)
        self.set_weights(weights)
        return weights

    def _combine_values_and_indices(self, value_tensors):
        """Concatenates input tensors and returns the nested indices that are required for gathering
        all sum inputs to a reducible set of columns.

        Args:
            value_tensors (list): A list of ``Tensor``s of value inputs connected to this node
                with potential duplicates.

        Returns:
            A nested ``list`` of indices to gather from the concatenation of the unique
            ``Tensors``s in ``value_tensors``. The concatenation is the second return value.
        """
        # Get flattened column indices and tensor offsets. The tensor offsets are indicating at
        # which index on axis 1 the tensors will end up in the concatenation of the unique tensors
        flat_col_indices, flat_tensor_offsets, unique_tensors_offsets_dict = \
            self._flat_indices_and_uniq_tensors(value_tensors)
        split_indices = np.cumsum(self._sum_sizes)[:-1]
        nested_multi_sum_indices = np.split(flat_col_indices + flat_tensor_offsets, split_indices)
        # Concatenate the unique tensors
        unique_tensors = list(unique_tensors_offsets_dict.keys())
        return nested_multi_sum_indices, utils.concat_maybe(unique_tensors, axis=self._op_axis)

    def _flat_indices_and_uniq_tensors(self, value_tensors):
        """Determines the flattened column indices to gather from the concatenated unique value
        tensors as well as the flattened value tensor offsets corresponding to the concatenation
        of the unique value tensors.

        Args:
            value_tensors (list): A ``list`` of ``Tensor``s corresponding to the output values of
                other nodes connected to this node which potentially have duplicates.

        Returns:
            An array of flat columns from the concatenated unique values, an array of flat
            tensor offsets for the concatenated unique values and a list of unique values.
        """
        unique_tensors = list(OrderedDict.fromkeys(value_tensors))
        tensor_offsets = np.cumsum([0] + [t.shape[1].value for t in unique_tensors[:-1]])

        # Initialize flat column indices
        flat_col_indices = []
        flat_tensor_offsets = []
        for value_inp, value_tensor in zip(self._values, value_tensors):
            # Get index of current tensor
            tensor_index = unique_tensors.index(value_tensor)

            # Get indices. If not there, will be [0, 1, ... , len-1]
            indices = value_inp.indices if value_inp.indices else \
                np.arange(value_inp.node.get_out_size()).tolist()
            flat_col_indices.extend(indices)
            flat_tensor_offsets.extend([tensor_offsets[tensor_index]] * len(indices))

        # Flatten the tensor offsets and column indices
        flat_tensor_offsets = np.asarray(flat_tensor_offsets)
        flat_col_indices = np.asarray(flat_col_indices)
        unique_tensors_offsets_dict = OrderedDict(zip(unique_tensors, tensor_offsets))
        return flat_col_indices, flat_tensor_offsets, unique_tensors_offsets_dict

<<<<<<< HEAD
    @utils.docinherit(BaseSum)
    @utils.lru_cache
    def _prepare_component_wise_processing(
            self, w_tensor, ivs_tensor, *input_tensors, zero_prob_val=0.0):
        indices, values = self._combine_values_and_indices(input_tensors)
=======
    @utils.lru_cache
    def _compute_value_common(self, cwise_op, reduction_fn, weight_tensor,
                              ivs_tensor, *value_tensors, weighted=True,
                              pad_elem=0.0, with_ivs=True):
        """ Common actions when computing value. """
        # Check inputs
        if not self._values:
            raise StructureError("%s is missing input values" % self)
        if not self._weights:
            raise StructureError("%s is missing weights" % self)
        # Prepare values
        weight_tensor, ivs_tensor = self._gather_input_tensors(weight_tensor, ivs_tensor)

        # Builds reducible value tensor
        reducible_values = self._reducible_values(value_tensors, pad_elem=pad_elem)

        # First apply IV, then weights. It might be that unweighted is used in MPE
        if with_ivs:
            reducible_values = self._apply_IVs(cwise_op, ivs_tensor, reducible_values)

        # Apply weighting
        if weighted:
            # Use component wise op for weighting
            reducible_values = self._apply_weighting(cwise_op, reducible_values, weight_tensor)

        # Reduce on last axis
        return reduction_fn(reducible_values)

    @utils.lru_cache
    def _apply_weighting(self, cwise_op, reducible_values, weight_tensor):
        reducible_values = cwise_op(reducible_values, weight_tensor)
        return reducible_values

    @utils.lru_cache
    def _apply_IVs(self, cwise_op, ivs_tensor, reducible_values):
        if self._ivs:
            # Reshape IVs and apply them component-wise
            iv_reshape = (-1, self._num_sums, max(self._sum_input_sizes))
            ivs_tensor_reshaped = tf.reshape(ivs_tensor, iv_reshape)
            reducible_values = cwise_op(reducible_values, ivs_tensor_reshaped)
        return reducible_values

    @utils.lru_cache
    def _reducible_values(self, value_tensors, pad_elem=0.0):
        indices, values = self._combine_values_and_indices(value_tensors)
>>>>>>> 1b75f92f
        # Create a 3D tensor with dimensions [batch, sum node, sum input]
        # The last axis will have zeros when the sum size is less than the max sum size
        if all(np.array_equal(indices[0], ind) for ind in indices):
            # In case all sum nodes model the same sum, we can just use broadcasting
            reducible_values = tf.reshape(
                utils.gather_cols(values, indices[0]), (-1, 1, self._max_sum_size))
        elif len(set(self._sum_sizes)) == 1:
            # In case all sum sizes are the same, use gather and reshape accordingly
            indices_flat = list(itertools.chain(*indices))
            reducible_values = tf.reshape(utils.gather_cols(values, indices_flat),
<<<<<<< HEAD
                                          (-1, self._num_sums, self._max_sum_size))
        else:
            reducible_values = utils.gather_cols_3d(
                values, indices, pad_elem=zero_prob_val, name="GatherToReducible")
        w_tensor = tf.expand_dims(w_tensor, axis=self._batch_axis)
        if ivs_tensor is not None:
            ivs_tensor = tf.reshape(ivs_tensor, shape=(-1, self._num_sums, self._max_sum_size))
        return w_tensor, ivs_tensor, reducible_values

    @utils.docinherit(BaseSum)
    @utils.lru_cache
    def _compute_mpe_path_common(
            self, reducible_tensor, counts, w_tensor, ivs_tensor, *input_tensors):
        max_indices = tf.argmax(reducible_tensor, axis=self._reduce_axis)
        max_counts = utils.scatter_values(
            params=counts, indices=max_indices, num_out_cols=self._max_sum_size)
        max_counts_split = self._accumulate_and_split_to_children(max_counts, *input_tensors)
        return self._scatter_to_input_tensors(
            (max_counts, w_tensor),  # Weights
            (max_counts, ivs_tensor)
        ) + tuple(max_counts_split)

    @utils.docinherit(BaseSum)
    @utils.lru_cache
    def _compute_log_gradient(self, gradients, w_tensor, ivs_tensor, *value_tensors,
                              with_ivs=True, sum_weight_grads=False):
        reducible = self._compute_reducible(
            w_tensor, ivs_tensor, *value_tensors, log=True, use_ivs=with_ivs)
        log_sum = tf.reduce_logsumexp(reducible, axis=self._reduce_axis, keepdims=True)
        weight_gradients = tf.expand_dims(gradients, axis=self._reduce_axis) * tf.exp(
            reducible - log_sum)
        inp_grad_split = self._accumulate_and_split_to_children(weight_gradients, *value_tensors)
        ivs_grads = weight_gradients
        if sum_weight_grads:
            weight_gradients = tf.reduce_sum(weight_gradients, axis=self._batch_axis)
        return self._scatter_to_input_tensors(
            (weight_gradients, w_tensor),
            (ivs_grads, ivs_tensor)
        ) + tuple(inp_grad_split)

    @utils.lru_cache
    def _get_differentiable_inputs(self, w_tensor, ivs_tensor, *value_tensors):
        unique_tensors = list(OrderedDict.fromkeys(value_tensors))
        return [w_tensor] + ([ivs_tensor] if self._ivs else []) + unique_tensors

    @utils.docinherit(BaseSum)
    @utils.lru_cache
    def _accumulate_and_split_to_children(self, x, *input_tensors):
=======
                                          (-1, self._num_sums, self._sum_input_sizes[0]))
        else:
            reducible_values = utils.gather_cols_3d(values, indices, pad_elem=pad_elem,
                                                    name="GatherToReducible")
        return reducible_values

    @utils.lru_cache
    def _compute_value(self, weight_tensor, ivs_tensor, *value_tensors):
        """ Computes value in non-log space """
        reduce_sum = functools.partial(tf.reduce_sum, axis=2)
        return self._compute_value_common(tf.multiply, reduce_sum, weight_tensor,
                                          ivs_tensor, *value_tensors, weighted=True,
                                          pad_elem=0)

    @utils.lru_cache
    def _compute_log_value(self, weight_tensor, ivs_tensor, *value_tensors):
        """ Computes value in log space """
        reduce_logsum = functools.partial(utils.reduce_log_sum_3D, transpose=False)
        return self._compute_value_common(tf.add, reduce_logsum, weight_tensor,
                                          ivs_tensor, *value_tensors, weighted=True,
                                          pad_elem=-float('inf'))

    @utils.lru_cache
    def _compute_mpe_value(self, weight_tensor, ivs_tensor, *value_tensors):
        """ Computes MPE value in non-log space """
        reduce_max = functools.partial(tf.reduce_max, axis=2)
        return self._compute_value_common(tf.multiply, reduce_max, weight_tensor,
                                          ivs_tensor, *value_tensors, weighted=True,
                                          pad_elem=0)

    @utils.lru_cache
    def _compute_log_mpe_value(self, weight_tensor, ivs_tensor, *value_tensors):
        """ Computes MPE value in log space """
        reduce_max = functools.partial(tf.reduce_max, axis=2)
        return self._compute_value_common(tf.add, reduce_max, weight_tensor,
                                          ivs_tensor, *value_tensors, weighted=True,
                                          pad_elem=-float('inf'))

    @utils.lru_cache
    def _compute_mpe_path_common(self, values_weighted, counts, weight_value,
                                 ivs_value, *value_values):
        """ Common operations for log and non-log MPE path """
        # Propagate the counts to the max value
        max_indices = tf.argmax(values_weighted, dimension=2)

        max_counts = utils.scatter_values(params=counts, indices=max_indices,
                                          num_out_cols=values_weighted.shape[2].value)
        _, _, *value_sizes = self.get_input_sizes(None, None, *value_values)

        # Reshape max counts to a wide 2D tensor of shape 'Batch X (num_sums * max_size)'
        max_size = max(self._sum_input_sizes)
        reshape = (-1, self._num_sums * max_size)

        max_counts_reshaped = tf.reshape(max_counts, shape=reshape)

        if conf.sumslayer_count_sum_strategy == 'gather':
            # First obtain the flat column, tensor offsets and unique tensors with their respective
            # offsets
            max_counts_split_with_None = self._sum_counts_gather(max_counts_reshaped, value_values,
                                                                 segmented=False)
            return self._scatter_to_input_tensors(
                (max_counts, weight_value),  # Weights
                (max_counts, ivs_value),  # IVs
            ) + tuple(max_counts_split_with_None)
        elif conf.sumslayer_count_sum_strategy == 'segmented':
            # First obtain the flat column, tensor offsets and unique tensors with their respective
            # offsets
            max_counts_split_with_None = self._sum_counts_gather(max_counts_reshaped, value_values,
                                                                 segmented=True)
            return self._scatter_to_input_tensors(
                (max_counts, weight_value),  # Weights
                (max_counts, ivs_value),  # IVs
            ) + tuple(max_counts_split_with_None)
        else:
            raise ValueError("Unknown count summing strategy {}"
                             .format(conf.sumslayer_count_sum_strategy))

    @utils.lru_cache
    def _compute_gradient_common(self, values_weighted, gradients, weight_value,
                                 ivs_value, *value_values):
        """ Common operations for computing gradients """
        # Compute weights gradients of the layer
        log_sum = tf.expand_dims(utils.reduce_log_sum_3D(values_weighted,
                                                         transpose=False), axis=-1)
        weight_gradients = \
            tf.expand_dims(gradients, axis=-1) * tf.exp(values_weighted - log_sum)

        _, _, *value_sizes = self.get_input_sizes(None, None, *value_values)

        # Reshape weight gradients to a wide 2D tensor of shape 'Batch X (num_sums * max_size)'
        max_size = max(self._sum_input_sizes)
        reshape = (-1, self._num_sums * max_size)

        max_counts_reshaped = tf.reshape(weight_gradients, shape=reshape)

        if conf.sumslayer_count_sum_strategy == 'gather':
            # First obtain the flat column, tensor offsets and unique tensors with their respective
            # offsets
            output_gradients_split = \
                self._sum_counts_gather(max_counts_reshaped, value_values,
                                        segmented=False)
            return self._scatter_to_input_tensors(
                (weight_gradients, weight_value),  # Weights
                (weight_gradients, ivs_value),  # IVs
            ) + tuple(output_gradients_split)
        elif conf.sumslayer_count_sum_strategy == 'segmented':
            # First obtain the flat column, tensor offsets and unique tensors with their respective
            # offsets
            output_gradients_split = \
                self._sum_counts_gather(max_counts_reshaped, value_values,
                                        segmented=True)
            return self._scatter_to_input_tensors(
                (weight_gradients, weight_value),  # Weights
                (weight_gradients, ivs_value),  # IVs
            ) + tuple(output_gradients_split)
        else:
            raise ValueError("Unknown count summing strategy {}"
                             .format(conf.sumslayer_count_sum_strategy))

    @utils.lru_cache
    def _sum_counts_gather(self, max_counts_reshaped, value_values, segmented=False):
>>>>>>> 1b75f92f
        flat_col_indices, flat_tensor_offsets, unique_tensors_offsets_dict = \
            self._flat_indices_and_uniq_tensors(input_tensors)
        # In this case we gather, sum by reducing and finally create scatterable tensors with
        # corresponding indices
        x = tf.reshape(x, (-1, self._num_sums * self._max_sum_size))

        segmented = conf.sumslayer_count_sum_strategy == 'segmented'
        tensor_to_scatter_indices, unique_input_counts = self._accumulate_uniq_values_and_split(
            flat_col_indices, flat_tensor_offsets, x, unique_tensors_offsets_dict,
            gather_segments_only=segmented)
        # Assign the splits to the right index in the output tuple
        max_counts_split_with_None = []
        max_counts_split = deque(unique_input_counts)
        unique_tensors = deque(unique_tensors_offsets_dict.keys())
        next_tensor = unique_tensors.popleft()
        for tensor in input_tensors:
            if tensor == next_tensor:
                cnts = max_counts_split.popleft()
                # Scatter the counts
                scattered = utils.scatter_cols(
                    cnts, tensor_to_scatter_indices[tensor], tensor.shape[1].value)
                max_counts_split_with_None.append(scattered)
                if unique_tensors:
                    next_tensor = unique_tensors.popleft()
                else:
                    next_tensor = None
            else:
                max_counts_split_with_None.append(None)
        return max_counts_split_with_None

    def _accumulate_uniq_values_and_split(
            self, flat_col_indices, flat_tensor_offsets, x, unique_tensors_offsets_dict,
            gather_segments_only=False):
        """Helper method that is used for summing counts within the layer before passing it on
        by means of gathering from the (padded) weighted values and reducing afterwards.

        Args:
            flat_col_indices (numpy.ndarray): An array containing the flattened column indices to
                gather from the concatenation of unqiue value tensors.
            flat_tensor_offsets (numpy.ndarray): An array containing the flattened tensor offsets
                in the concatenation of the unique value tensors.
            x (Tensor): A ``Tensor`` to gather, accumulate per unique value tensor and finally
                split for scattering.
            unique_tensors_offsets_dict (OrderedDict): A mapping of ``Tensor`` -> offset
                corresponding to the unique value tensors and their offsets in the concatenation.
            gather_segments_only (bool): If ``True``, will transpose and gather on the zeroth
                axis, without 'zero-probability' padding so that the result can be accumulated
                using tf.segment_sum.

        Returns:
            A list of indices to be used for scattering the values of the list in the second
            return value, which is a list of accumulated values corresponding to the unique
            value Inputs of this node.
        """
        # Make a flat list containing the sum index for each of the 'concatenated' inputs
        sum_indices = []
        for i, size in enumerate(self._sum_sizes):
            sum_indices.extend([i for _ in range(size)])

        # For each unique tensor and index pair, we should have a list of indices to gather from
        # the reducible values tensor
        max_size = max(self._sum_sizes)
        unique_tensor_gather_indices = OrderedDict()
        unique_tensors_offsets_inverse = {v: k for k, v in unique_tensors_offsets_dict.items()}

        old_sum_index = 0
        start_of_current_sum = 0
        for i, (col, tensor_offset, sum_index) in enumerate(zip(
                flat_col_indices, flat_tensor_offsets, sum_indices)):
            # Give the offset of the current flat (axis 1) index, we get the input tensor that
            # feeds its value to it.
            tensor = unique_tensors_offsets_inverse[tensor_offset]
            if tensor not in unique_tensor_gather_indices:
                unique_tensor_gather_indices[tensor] = defaultdict(list)
            # For this tensor-column combination, we register the corresponding index to gather
            # from the padded 2D reducible tensor
            if sum_index != old_sum_index:
                old_sum_index = sum_index
                start_of_current_sum = i

            # Index of the column within the sum
            index_within_sum = i - start_of_current_sum

            # Given the index of the sum and the index of the column within, we can find the index
            # to gather for this particular column of the input tensor
            unique_tensor_gather_indices[tensor][col].append(
                index_within_sum + sum_index * max_size)

        # For each tensor that we have, we compute the scatter indices. Here we construct the
        # nested gather indices needed for gather_cols_3d.
        nested_gather_indices = []
        unique_tensor_lengths = []
        tensor_scatter_indices = OrderedDict()
        for tensor, col_to_gather_col in unique_tensor_gather_indices.items():
            gather_indices_sub = []
            tensor_scatter_indices[tensor] = []
            # Go over all possible indices
            for i in range(tensor.shape[1].value):
                # If this index is registered as one to gather for...
                if i in col_to_gather_col:
                    # ... then we append the gathering columns to the currently considered
                    # tensor column
                    gather_indices_sub.append(col_to_gather_col[i])
                    tensor_scatter_indices[tensor].append(i)
            # Length of the list of columns for each unique input value tensor
            unique_tensor_lengths.append(len(gather_indices_sub))
            # Will contain a list of lists. Inner lists correspond to columns to gather, while
            # outer list corresponds to the individual 'indexed' input nodes
            nested_gather_indices.extend(gather_indices_sub)

        # Gather columns from the counts tensor, per unique (input, index) pair
        if gather_segments_only:
            segment_ids = []
            for i, ind in enumerate(nested_gather_indices):
                segment_ids.extend([i for _ in range(len(ind))])
            num_sums_to_scatter = len(nested_gather_indices)
            nested_gather_indices = list(itertools.chain(*nested_gather_indices))
            transposed = tf.transpose(x)
            gathered = tf.gather(transposed, indices=nested_gather_indices)
            acccumulated = tf.reshape(
                tf.segment_sum(gathered, segment_ids=segment_ids), (num_sums_to_scatter, -1))
            acccumulated = tf.transpose(acccumulated)
        else:
            reducible_values = utils.gather_cols_3d(x, nested_gather_indices)
            # Sum gathered counts together per unique (input, index) pair
            acccumulated = tf.reduce_sum(reducible_values, axis=-1)

        # Split the summed-counts tensor per unique input, based on input-sizes
<<<<<<< HEAD
        accumulated_unique_tensor_values = tf.split(
            acccumulated, unique_tensor_lengths, axis=-1) \
            if len(unique_tensor_lengths) > 1 else [acccumulated]
        return tensor_scatter_indices, accumulated_unique_tensor_values
=======
        unique_input_counts = tf.split(
            summed_counts, unique_lens, axis=-1) \
            if len(unique_lens) > 1 else [summed_counts]
        return tensor_scatter_indices, unique_input_counts

    @utils.lru_cache
    def _compute_mpe_path(self, counts, weight_value, ivs_value, *value_values,
                          add_random=None, use_unweighted=False, with_ivs=True):
        values_selected_weighted = self._compute_value_common(
            tf.multiply, lambda x: x, weight_value, ivs_value, *value_values,
            pad_elem=0, with_ivs=with_ivs)
        return self._compute_mpe_path_common(values_selected_weighted, counts,
                                             weight_value, ivs_value, *value_values)

    @utils.lru_cache
    def _compute_log_mpe_path(self, counts, weight_value, ivs_value, *value_values,
                              add_random=None, use_unweighted=False, with_ivs=True):
        # Get weighted, IV selected values
        weighted = not use_unweighted or any(v.node.is_var for v in self._values)
        values_weighted = self._compute_value_common(
            tf.add, lambda x: x, weight_value, ivs_value, *value_values,
            weighted=weighted, pad_elem=-float('inf'), with_ivs=with_ivs)

        # WARN ADDING RANDOM NUMBERS
        if add_random is not None:
            # TODO this feature needs to be tested somehow
            values_weighted = tf.add(values_weighted, tf.random_uniform(
                shape=[tf.shape(values_weighted)[0]] + values_weighted.shape.as_list()[1:],
                minval=0, maxval=add_random,
                dtype=conf.dtype))
            mask = self._build_mask().tolist()
            if not all(mask):
                values_weighted += tf.log(tf.cast(mask, dtype=conf.dtype))
        # /ADDING RANDOM NUMBERS

        return self._compute_mpe_path_common(
            values_weighted, counts, weight_value, ivs_value, *value_values)

    @utils.lru_cache
    def _compute_log_gradient(self, gradients, weight_value, ivs_value,
                              *value_values, with_ivs=True):
        values_weighted = self._compute_value_common(
            tf.add, lambda x: x, weight_value, ivs_value, *value_values,
            weighted=True, pad_elem=-float('inf'), with_ivs=with_ivs)
        return self._compute_gradient_common(
            values_weighted, gradients, weight_value, ivs_value, *value_values)
>>>>>>> 1b75f92f
<|MERGE_RESOLUTION|>--- conflicted
+++ resolved
@@ -287,59 +287,11 @@
         unique_tensors_offsets_dict = OrderedDict(zip(unique_tensors, tensor_offsets))
         return flat_col_indices, flat_tensor_offsets, unique_tensors_offsets_dict
 
-<<<<<<< HEAD
     @utils.docinherit(BaseSum)
     @utils.lru_cache
     def _prepare_component_wise_processing(
             self, w_tensor, ivs_tensor, *input_tensors, zero_prob_val=0.0):
         indices, values = self._combine_values_and_indices(input_tensors)
-=======
-    @utils.lru_cache
-    def _compute_value_common(self, cwise_op, reduction_fn, weight_tensor,
-                              ivs_tensor, *value_tensors, weighted=True,
-                              pad_elem=0.0, with_ivs=True):
-        """ Common actions when computing value. """
-        # Check inputs
-        if not self._values:
-            raise StructureError("%s is missing input values" % self)
-        if not self._weights:
-            raise StructureError("%s is missing weights" % self)
-        # Prepare values
-        weight_tensor, ivs_tensor = self._gather_input_tensors(weight_tensor, ivs_tensor)
-
-        # Builds reducible value tensor
-        reducible_values = self._reducible_values(value_tensors, pad_elem=pad_elem)
-
-        # First apply IV, then weights. It might be that unweighted is used in MPE
-        if with_ivs:
-            reducible_values = self._apply_IVs(cwise_op, ivs_tensor, reducible_values)
-
-        # Apply weighting
-        if weighted:
-            # Use component wise op for weighting
-            reducible_values = self._apply_weighting(cwise_op, reducible_values, weight_tensor)
-
-        # Reduce on last axis
-        return reduction_fn(reducible_values)
-
-    @utils.lru_cache
-    def _apply_weighting(self, cwise_op, reducible_values, weight_tensor):
-        reducible_values = cwise_op(reducible_values, weight_tensor)
-        return reducible_values
-
-    @utils.lru_cache
-    def _apply_IVs(self, cwise_op, ivs_tensor, reducible_values):
-        if self._ivs:
-            # Reshape IVs and apply them component-wise
-            iv_reshape = (-1, self._num_sums, max(self._sum_input_sizes))
-            ivs_tensor_reshaped = tf.reshape(ivs_tensor, iv_reshape)
-            reducible_values = cwise_op(reducible_values, ivs_tensor_reshaped)
-        return reducible_values
-
-    @utils.lru_cache
-    def _reducible_values(self, value_tensors, pad_elem=0.0):
-        indices, values = self._combine_values_and_indices(value_tensors)
->>>>>>> 1b75f92f
         # Create a 3D tensor with dimensions [batch, sum node, sum input]
         # The last axis will have zeros when the sum size is less than the max sum size
         if all(np.array_equal(indices[0], ind) for ind in indices):
@@ -350,7 +302,6 @@
             # In case all sum sizes are the same, use gather and reshape accordingly
             indices_flat = list(itertools.chain(*indices))
             reducible_values = tf.reshape(utils.gather_cols(values, indices_flat),
-<<<<<<< HEAD
                                           (-1, self._num_sums, self._max_sum_size))
         else:
             reducible_values = utils.gather_cols_3d(
@@ -391,6 +342,7 @@
             (ivs_grads, ivs_tensor)
         ) + tuple(inp_grad_split)
 
+    @utils.docinherit(BaseSum)
     @utils.lru_cache
     def _get_differentiable_inputs(self, w_tensor, ivs_tensor, *value_tensors):
         unique_tensors = list(OrderedDict.fromkeys(value_tensors))
@@ -399,129 +351,6 @@
     @utils.docinherit(BaseSum)
     @utils.lru_cache
     def _accumulate_and_split_to_children(self, x, *input_tensors):
-=======
-                                          (-1, self._num_sums, self._sum_input_sizes[0]))
-        else:
-            reducible_values = utils.gather_cols_3d(values, indices, pad_elem=pad_elem,
-                                                    name="GatherToReducible")
-        return reducible_values
-
-    @utils.lru_cache
-    def _compute_value(self, weight_tensor, ivs_tensor, *value_tensors):
-        """ Computes value in non-log space """
-        reduce_sum = functools.partial(tf.reduce_sum, axis=2)
-        return self._compute_value_common(tf.multiply, reduce_sum, weight_tensor,
-                                          ivs_tensor, *value_tensors, weighted=True,
-                                          pad_elem=0)
-
-    @utils.lru_cache
-    def _compute_log_value(self, weight_tensor, ivs_tensor, *value_tensors):
-        """ Computes value in log space """
-        reduce_logsum = functools.partial(utils.reduce_log_sum_3D, transpose=False)
-        return self._compute_value_common(tf.add, reduce_logsum, weight_tensor,
-                                          ivs_tensor, *value_tensors, weighted=True,
-                                          pad_elem=-float('inf'))
-
-    @utils.lru_cache
-    def _compute_mpe_value(self, weight_tensor, ivs_tensor, *value_tensors):
-        """ Computes MPE value in non-log space """
-        reduce_max = functools.partial(tf.reduce_max, axis=2)
-        return self._compute_value_common(tf.multiply, reduce_max, weight_tensor,
-                                          ivs_tensor, *value_tensors, weighted=True,
-                                          pad_elem=0)
-
-    @utils.lru_cache
-    def _compute_log_mpe_value(self, weight_tensor, ivs_tensor, *value_tensors):
-        """ Computes MPE value in log space """
-        reduce_max = functools.partial(tf.reduce_max, axis=2)
-        return self._compute_value_common(tf.add, reduce_max, weight_tensor,
-                                          ivs_tensor, *value_tensors, weighted=True,
-                                          pad_elem=-float('inf'))
-
-    @utils.lru_cache
-    def _compute_mpe_path_common(self, values_weighted, counts, weight_value,
-                                 ivs_value, *value_values):
-        """ Common operations for log and non-log MPE path """
-        # Propagate the counts to the max value
-        max_indices = tf.argmax(values_weighted, dimension=2)
-
-        max_counts = utils.scatter_values(params=counts, indices=max_indices,
-                                          num_out_cols=values_weighted.shape[2].value)
-        _, _, *value_sizes = self.get_input_sizes(None, None, *value_values)
-
-        # Reshape max counts to a wide 2D tensor of shape 'Batch X (num_sums * max_size)'
-        max_size = max(self._sum_input_sizes)
-        reshape = (-1, self._num_sums * max_size)
-
-        max_counts_reshaped = tf.reshape(max_counts, shape=reshape)
-
-        if conf.sumslayer_count_sum_strategy == 'gather':
-            # First obtain the flat column, tensor offsets and unique tensors with their respective
-            # offsets
-            max_counts_split_with_None = self._sum_counts_gather(max_counts_reshaped, value_values,
-                                                                 segmented=False)
-            return self._scatter_to_input_tensors(
-                (max_counts, weight_value),  # Weights
-                (max_counts, ivs_value),  # IVs
-            ) + tuple(max_counts_split_with_None)
-        elif conf.sumslayer_count_sum_strategy == 'segmented':
-            # First obtain the flat column, tensor offsets and unique tensors with their respective
-            # offsets
-            max_counts_split_with_None = self._sum_counts_gather(max_counts_reshaped, value_values,
-                                                                 segmented=True)
-            return self._scatter_to_input_tensors(
-                (max_counts, weight_value),  # Weights
-                (max_counts, ivs_value),  # IVs
-            ) + tuple(max_counts_split_with_None)
-        else:
-            raise ValueError("Unknown count summing strategy {}"
-                             .format(conf.sumslayer_count_sum_strategy))
-
-    @utils.lru_cache
-    def _compute_gradient_common(self, values_weighted, gradients, weight_value,
-                                 ivs_value, *value_values):
-        """ Common operations for computing gradients """
-        # Compute weights gradients of the layer
-        log_sum = tf.expand_dims(utils.reduce_log_sum_3D(values_weighted,
-                                                         transpose=False), axis=-1)
-        weight_gradients = \
-            tf.expand_dims(gradients, axis=-1) * tf.exp(values_weighted - log_sum)
-
-        _, _, *value_sizes = self.get_input_sizes(None, None, *value_values)
-
-        # Reshape weight gradients to a wide 2D tensor of shape 'Batch X (num_sums * max_size)'
-        max_size = max(self._sum_input_sizes)
-        reshape = (-1, self._num_sums * max_size)
-
-        max_counts_reshaped = tf.reshape(weight_gradients, shape=reshape)
-
-        if conf.sumslayer_count_sum_strategy == 'gather':
-            # First obtain the flat column, tensor offsets and unique tensors with their respective
-            # offsets
-            output_gradients_split = \
-                self._sum_counts_gather(max_counts_reshaped, value_values,
-                                        segmented=False)
-            return self._scatter_to_input_tensors(
-                (weight_gradients, weight_value),  # Weights
-                (weight_gradients, ivs_value),  # IVs
-            ) + tuple(output_gradients_split)
-        elif conf.sumslayer_count_sum_strategy == 'segmented':
-            # First obtain the flat column, tensor offsets and unique tensors with their respective
-            # offsets
-            output_gradients_split = \
-                self._sum_counts_gather(max_counts_reshaped, value_values,
-                                        segmented=True)
-            return self._scatter_to_input_tensors(
-                (weight_gradients, weight_value),  # Weights
-                (weight_gradients, ivs_value),  # IVs
-            ) + tuple(output_gradients_split)
-        else:
-            raise ValueError("Unknown count summing strategy {}"
-                             .format(conf.sumslayer_count_sum_strategy))
-
-    @utils.lru_cache
-    def _sum_counts_gather(self, max_counts_reshaped, value_values, segmented=False):
->>>>>>> 1b75f92f
         flat_col_indices, flat_tensor_offsets, unique_tensors_offsets_dict = \
             self._flat_indices_and_uniq_tensors(input_tensors)
         # In this case we gather, sum by reducing and finally create scatterable tensors with
@@ -650,56 +479,7 @@
             acccumulated = tf.reduce_sum(reducible_values, axis=-1)
 
         # Split the summed-counts tensor per unique input, based on input-sizes
-<<<<<<< HEAD
         accumulated_unique_tensor_values = tf.split(
             acccumulated, unique_tensor_lengths, axis=-1) \
             if len(unique_tensor_lengths) > 1 else [acccumulated]
-        return tensor_scatter_indices, accumulated_unique_tensor_values
-=======
-        unique_input_counts = tf.split(
-            summed_counts, unique_lens, axis=-1) \
-            if len(unique_lens) > 1 else [summed_counts]
-        return tensor_scatter_indices, unique_input_counts
-
-    @utils.lru_cache
-    def _compute_mpe_path(self, counts, weight_value, ivs_value, *value_values,
-                          add_random=None, use_unweighted=False, with_ivs=True):
-        values_selected_weighted = self._compute_value_common(
-            tf.multiply, lambda x: x, weight_value, ivs_value, *value_values,
-            pad_elem=0, with_ivs=with_ivs)
-        return self._compute_mpe_path_common(values_selected_weighted, counts,
-                                             weight_value, ivs_value, *value_values)
-
-    @utils.lru_cache
-    def _compute_log_mpe_path(self, counts, weight_value, ivs_value, *value_values,
-                              add_random=None, use_unweighted=False, with_ivs=True):
-        # Get weighted, IV selected values
-        weighted = not use_unweighted or any(v.node.is_var for v in self._values)
-        values_weighted = self._compute_value_common(
-            tf.add, lambda x: x, weight_value, ivs_value, *value_values,
-            weighted=weighted, pad_elem=-float('inf'), with_ivs=with_ivs)
-
-        # WARN ADDING RANDOM NUMBERS
-        if add_random is not None:
-            # TODO this feature needs to be tested somehow
-            values_weighted = tf.add(values_weighted, tf.random_uniform(
-                shape=[tf.shape(values_weighted)[0]] + values_weighted.shape.as_list()[1:],
-                minval=0, maxval=add_random,
-                dtype=conf.dtype))
-            mask = self._build_mask().tolist()
-            if not all(mask):
-                values_weighted += tf.log(tf.cast(mask, dtype=conf.dtype))
-        # /ADDING RANDOM NUMBERS
-
-        return self._compute_mpe_path_common(
-            values_weighted, counts, weight_value, ivs_value, *value_values)
-
-    @utils.lru_cache
-    def _compute_log_gradient(self, gradients, weight_value, ivs_value,
-                              *value_values, with_ivs=True):
-        values_weighted = self._compute_value_common(
-            tf.add, lambda x: x, weight_value, ivs_value, *value_values,
-            weighted=True, pad_elem=-float('inf'), with_ivs=with_ivs)
-        return self._compute_gradient_common(
-            values_weighted, gradients, weight_value, ivs_value, *value_values)
->>>>>>> 1b75f92f
+        return tensor_scatter_indices, accumulated_unique_tensor_values