# ------------------------------------------------------------------------
# Copyright (C) 2016 Andrzej Pronobis - All Rights Reserved
#
# This file is part of LibSPN. Unauthorized use or copying of this file,
# via any medium is strictly prohibited. Proprietary and confidential.
# ------------------------------------------------------------------------
import tensorflow as tf
from libspn.graph.scope import Scope
from libspn.inference.type import InferenceType
from libspn.graph.weights import Weights
from libspn.graph.basesum import BaseSum
from libspn import utils
from libspn.exceptions import StructureError
from libspn import conf
import numpy as np
from collections import OrderedDict, deque, defaultdict
import itertools


@utils.register_serializable
class SumsLayer(BaseSum):
    """A node representing multiple sums in an SPN, where each sum possibly has its own
    and separate input and the sums that are modeled can have differently sized inputs.

    Args:
        *values (input_like): Inputs providing input values to this node.
            See :meth:`~libspn.Input.as_input` for possible values.
        num_or_size_sums (int or list of ints): Number of Sum ops modelled by
            this node or the size of each sum in case of a list. Default is None.
            If None, it will compute one sum per input. If int, it will attempt
            to construct num_or_size_sums sums, each of size
            total_input_size // num_or_size_sums. If a list of ints, it will
            construct a sum for each size given in the list.
        weights (input_like): Input providing weights node to this sum node.
            See :meth:`~libspn.Input.as_input` for possible values. If set
            to ``None``, the input is disconnected.
        ivs (input_like): Input providing IVs of an explicit latent variable
            associated with this sum node. See :meth:`~libspn.Input.as_input`
            for possible values. If set to ``None``, the input is disconnected.
        name (str): Name of the node.

    Attributes:
        inference_type(InferenceType): Flag indicating the preferred inference
                                       type for this node that will be used
                                       during value calculation and learning.
                                       Can be changed at any time and will be
                                       used during the next inference/learning
                                       op generation.
    """

    def __init__(self, *values, num_or_size_sums=None, weights=None, ivs=None,
                 inference_type=InferenceType.MARGINAL, sample_prob=None, 
                 dropconnect_keep_prob=None, dropout_keep_prob=None, name="SumsLayer"):

        if isinstance(num_or_size_sums, int) or num_or_size_sums is None:
            # In case it is an int, pass it to num_sums. In case it is None, pass None to num_sums.
            # The latter will trigger the default behavior where each sum corresponds to an Input.
            super().__init__(
                *values, num_sums=num_or_size_sums, weights=weights, ivs=ivs,
                inference_type=inference_type, sample_prob=sample_prob,
                dropconnect_keep_prob=dropconnect_keep_prob, dropout_keep_prob=dropout_keep_prob, 
                name=name, masked=True)
        else:
            # In this case we have a list of sum sizes, so it is straightforward to determine the
            # number of sums.
            super().__init__(
                *values, num_sums=len(num_or_size_sums), sum_sizes=num_or_size_sums,
                weights=weights, ivs=ivs, inference_type=inference_type, sample_prob=sample_prob,
                dropconnect_keep_prob=dropconnect_keep_prob, dropout_keep_prob=dropout_keep_prob, 
                name=name, masked=True)

    @utils.docinherit(BaseSum)
    def _reset_sum_sizes(self, num_sums=None, sum_sizes=None):
        _sum_index_lengths = sum(
            len(v.indices) if v and v.indices else v.node.get_out_size() if v else 0
            for v in self._values)
        if num_sums or sum_sizes:
            if sum_sizes and all(isinstance(elem, int) for elem in sum_sizes):
                # A list of sum sizes is given
                if sum_sizes and sum(sum_sizes) != _sum_index_lengths:
                    raise StructureError(
                        "The specified total number of sums is incompatible with the value input "
                        "indices. \nTotal number of sums: {}, total indices in value inputs: "
                        "{}".format(sum(sum_sizes), _sum_index_lengths))
            elif not sum_sizes:
                # Check if we can evenly divide the value inputs over the sums being modeled
                if not _sum_index_lengths % num_sums == 0:
                    raise StructureError("Cannot divide total number of value inputs ({}) over the "
                                         "requested  number of sums ({})."
                                         .format(_sum_index_lengths, num_sums))
                if num_sums == 0:
                    raise ZeroDivisionError("Attempted to divide by zero. Please specify a "
                                            "non-zero number of sums.")
                sum_sizes = [_sum_index_lengths // num_sums] * num_sums
        else:
            # Sum input sizes is set to size of each value input
            sum_sizes = [len(v.indices) if v.indices else v.node.get_out_size()
                         for v in self._values]
        self._num_sums = len(sum_sizes)
        self._sum_sizes = sum_sizes
        self._max_sum_size = max(sum_sizes) if sum_sizes else 0

    def set_sum_sizes(self, sizes):
        """Sets the sum sizes. The sum of the sizes given should match the total number of inputs.

        Args:
            sizes (list): A ``list`` of ``int``s corresponding to the sizes of the sums.
        """
        self._reset_sum_sizes(sum_sizes=sizes)

    @utils.docinherit(BaseSum)
    def _compute_scope(self, weight_scopes, ivs_scopes, *value_scopes):
        flat_value_scopes, ivs_scopes, *value_scopes = self._get_flat_value_scopes(
            weight_scopes, ivs_scopes, *value_scopes)
        split_indices = np.cumsum(self._sum_sizes)[:-1]
        # Divide gathered value scopes into sublists, one per modelled Sum node
        value_scopes_sublists = [arr.tolist() for arr in
                                 np.split(flat_value_scopes, split_indices)]
        if self._ivs:
            # Divide gathered ivs scopes into sublists, one per modelled Sum node
            ivs_scopes_sublists = [arr.tolist() for arr in
                                   np.split(ivs_scopes, split_indices)]
            # Add respective ivs scope to value scope list of each Sum node
            for val, ivs in zip(value_scopes_sublists, ivs_scopes_sublists):
                val.extend(ivs)
        return [Scope.merge_scopes(val_scope) for val_scope in
                value_scopes_sublists]

    @utils.docinherit(BaseSum)
    def _compute_valid(self, weight_scopes, ivs_scopes, *value_scopes):
        flat_value_scopes, ivs_scopes_, *value_scopes_ = self._get_flat_value_scopes(
            weight_scopes, ivs_scopes, *value_scopes)
        # If already invalid, return None
        if (any(s is None for s in value_scopes_)
                or (self._ivs and ivs_scopes_ is None)):
            return None

        # Split the flat value scopes based on value input sizes
        split_indices = np.cumsum(self._sum_sizes)[:-1]

        # IVs
        if self._ivs:
            # Verify number of IVs
            if len(ivs_scopes_) != len(flat_value_scopes):
                raise StructureError("Number of IVs (%s) and values (%s) does "
                                     "not match for %s"
                                     % (len(ivs_scopes_), len(flat_value_scopes),
                                        self))

            # Go over IVs involved for each sum. Scope size should be exactly one
            for iv_scopes_for_sum in np.split(ivs_scopes_, split_indices):
                if len(Scope.merge_scopes(iv_scopes_for_sum)) != 1:
                    return None

        # Go over value input scopes for each sum being modeled. Within a single sum, the scope of
        # all the inputs should be the same
        for scope_slice in np.split(flat_value_scopes, split_indices):
            first_scope = scope_slice[0]
            if any(s != first_scope for s in scope_slice[1:]):
                self.info("%s is not complete with input value scopes %s", self, flat_value_scopes)
                return None

        return self._compute_scope(weight_scopes, ivs_scopes, *value_scopes)

    def _build_mask(self):
        """Constructs mask that could be used to cancel out 'columns' that are padded as a result of
        varying reduction sizes. Returns a Boolean mask.

        Returns:
            A ``numpy.ndarray`` with ``np.bool``s indicating the mask to applied to the weights.
        """
        sizes = np.asarray(self._sum_sizes).reshape((self._num_sums, 1))
        indices = np.arange(self._max_sum_size).reshape((1, self._max_sum_size))
        return np.less(indices, sizes)  # Use broadcasting

    def generate_weights(self, init_value=1, trainable=True, input_sizes=None,
                         log=False, name=None):
        """Generate a weights node matching this sum node and connect it to
        this sum.

        The function calculates the number of weights based on the number
        of input values of this sum. Therefore, weights should be generated
        once all inputs are added to this node.

        Args:
            init_value: Initial value of the weights. For possible values, see
                :meth:`~libspn.utils.broadcast_value`.
            trainable (bool): See :class:`~libspn.Weights`.
            input_sizes (list of int): Pre-computed sizes of each input of
                this node.  If given, this function will not traverse the graph
                to discover the sizes.
            log (bool): If "True", the weights are represented in log space.
            name (str): Name of the weighs node. If ``None`` use the name of the
                        sum + ``_Weights``.

        Return:
            Weights: Generated weights node.
        """
        if not self._values:
            raise StructureError("%s is missing input values" % self)
        if name is None:
            name = self._name + "_Weights"

        # Set sum node sizes to inferred _sum_input_sizes
        sum_input_sizes = self._sum_sizes
        max_size = self._max_sum_size
        sum_size = sum(sum_input_sizes)

        # Mask is used to select the indices to assign the value to, since the weights tensor can
        # be larger than the total number of weights being modeled due to padding
        mask = self._build_mask().reshape((-1,))

        init_padded_flat = np.zeros(self._num_sums * max_size)
        if isinstance(init_value, int) and init_value == 1:
            # If an int, just broadcast its value to the sum dimensions
            init_padded_flat[mask] = init_value
            init_value = init_padded_flat.reshape((self._num_sums, max_size))
        elif hasattr(init_value, '__iter__'):
            # If the init value is iterable, check if number of elements matches number of
            init_flat = np.asarray(init_value).reshape((-1,))
            if init_flat.size == sum_size:
                init_padded_flat[mask] = init_flat
            else:
                raise ValueError("Incorrect initializer size {}, use an int or an iterable of size"
                                 " {}.".format(init_flat.size, sum_size))
            init_value = init_padded_flat.reshape((self._num_sums, max_size))
        elif not isinstance(init_value, utils.ValueType.RANDOM_UNIFORM):
            raise ValueError("Initialization value {} of type {} not usable, use an int or an "
                             "iterable of size {} or an instance of "
                             "libspn.ValueType.RANDOM_UNIFORM."
                             .format(init_value, type(init_value), sum_size))
        # Generate weights
        weights = Weights(init_value=init_value, num_weights=max_size,
                          num_sums=len(sum_input_sizes), log=log,
                          trainable=trainable, mask=mask.tolist(), name=name)
        self.set_weights(weights)
        return weights

    def _combine_values_and_indices(self, value_tensors):
        """Concatenates input tensors and returns the nested indices that are required for gathering
        all sum inputs to a reducible set of columns.

        Args:
            value_tensors (list): A list of ``Tensor``s of value inputs connected to this node
                with potential duplicates.

        Returns:
            A nested ``list`` of indices to gather from the concatenation of the unique
            ``Tensors``s in ``value_tensors``. The concatenation is the second return value.
        """
        # Get flattened column indices and tensor offsets. The tensor offsets are indicating at
        # which index on axis 1 the tensors will end up in the concatenation of the unique tensors
        flat_col_indices, flat_tensor_offsets, unique_tensors_offsets_dict = \
            self._flat_indices_and_uniq_tensors(value_tensors)
        split_indices = np.cumsum(self._sum_sizes)[:-1]
        nested_multi_sum_indices = np.split(flat_col_indices + flat_tensor_offsets, split_indices)
        # Concatenate the unique tensors
        unique_tensors = list(unique_tensors_offsets_dict.keys())
        return nested_multi_sum_indices, utils.concat_maybe(unique_tensors, axis=self._op_axis)

    def _flat_indices_and_uniq_tensors(self, value_tensors):
        """Determines the flattened column indices to gather from the concatenated unique value
        tensors as well as the flattened value tensor offsets corresponding to the concatenation
        of the unique value tensors.

        Args:
            value_tensors (list): A ``list`` of ``Tensor``s corresponding to the output values of
                other nodes connected to this node which potentially have duplicates.

        Returns:
            An array of flat columns from the concatenated unique values, an array of flat
            tensor offsets for the concatenated unique values and a list of unique values.
        """
        unique_tensors = list(OrderedDict.fromkeys(value_tensors))
        tensor_offsets = np.cumsum([0] + [t.shape[1].value for t in unique_tensors[:-1]])

        # Initialize flat column indices
        flat_col_indices = []
        flat_tensor_offsets = []
        for value_inp, value_tensor in zip(self._values, value_tensors):
            # Get index of current tensor
            tensor_index = unique_tensors.index(value_tensor)

            # Get indices. If not there, will be [0, 1, ... , len-1]
            indices = value_inp.indices if value_inp.indices else \
                np.arange(value_inp.node.get_out_size()).tolist()
            flat_col_indices.extend(indices)
            flat_tensor_offsets.extend([tensor_offsets[tensor_index]] * len(indices))

        # Flatten the tensor offsets and column indices
        flat_tensor_offsets = np.asarray(flat_tensor_offsets)
        flat_col_indices = np.asarray(flat_col_indices)
        unique_tensors_offsets_dict = OrderedDict(zip(unique_tensors, tensor_offsets))
        return flat_col_indices, flat_tensor_offsets, unique_tensors_offsets_dict

    @utils.docinherit(BaseSum)
    @utils.lru_cache
    def _prepare_component_wise_processing(
            self, w_tensor, ivs_tensor, *input_tensors, zero_prob_val=0.0):
        indices, values = self._combine_values_and_indices(input_tensors)
        # Create a 3D tensor with dimensions [batch, sum node, sum input]
        # The last axis will have zeros when the sum size is less than the max sum size
        if all(np.array_equal(indices[0], ind) for ind in indices):
            # In case all sum nodes model the same sum, we can just use broadcasting
            reducible_values = tf.reshape(
                utils.gather_cols(values, indices[0]), (-1, 1, self._max_sum_size))
        elif len(set(self._sum_sizes)) == 1:
            # In case all sum sizes are the same, use gather and reshape accordingly
            indices_flat = list(itertools.chain(*indices))
            reducible_values = tf.reshape(utils.gather_cols(values, indices_flat),
                                          (-1, self._num_sums, self._max_sum_size))
        else:
            reducible_values = utils.gather_cols_3d(
                values, indices, pad_elem=zero_prob_val, name="GatherToReducible")
        w_tensor = tf.expand_dims(w_tensor, axis=self._batch_axis)
        if ivs_tensor is not None:
            ivs_tensor = tf.reshape(ivs_tensor, shape=(-1, self._num_sums, self._max_sum_size))
        return w_tensor, ivs_tensor, reducible_values

    @utils.docinherit(BaseSum)
    @utils.lru_cache
    def _compute_mpe_path_common(
            self, reducible_tensor, counts, w_tensor, ivs_tensor, *input_tensors,
            log=True, sample=False, sample_prob=None, dropout_prob=None):
        if sample:
            if log:
                max_indices = self._reduce_sample_log(reducible_tensor, sample_prob=sample_prob)
            else:
                max_indices = self._reduce_sample(reducible_tensor, sample_prob=sample_prob)
        else:
            max_indices = self._reduce_argmax(reducible_tensor)
        max_counts = utils.scatter_values(
            params=counts, indices=max_indices, num_out_cols=self._max_sum_size)
        max_counts_split = self._accumulate_and_split_to_children(max_counts, *input_tensors)
        return self._scatter_to_input_tensors(
            (max_counts, w_tensor),  # Weights
            (max_counts, ivs_tensor)
        ) + tuple(max_counts_split)

    @utils.docinherit(BaseSum)
    @utils.lru_cache
    def _compute_log_gradient(self, gradients, w_tensor, ivs_tensor, *value_tensors,
                              with_ivs=True, sum_weight_grads=False, dropout_keep_prob=None,
                              dropconnect_keep_prob=None):
        reducible = self._compute_reducible(
<<<<<<< HEAD
            w_tensor, ivs_tensor, *value_tensors, log=True, use_ivs=with_ivs,
            dropconnect_keep_prob=dropconnect_keep_prob)
        log_sum = tf.expand_dims(
            self._reduce_marginal_inference_log(reducible), axis=self._reduce_axis)

        dropout_keep_prob = utils.maybe_first(dropout_keep_prob, self._dropout_keep_prob)
        if dropout_keep_prob is not None and not \
                (isinstance(dropout_keep_prob, (float, int)) and float(dropout_keep_prob) == 1.0):
            mask = self._get_or_create_dropout_mask(
                batch_size=tf.shape(gradients)[self._batch_axis], keep_prob=dropout_keep_prob,
                log=True)
            gradients = self.cwise_mul(gradients, tf.exp(mask))

        # A number - (-inf) is undefined. In fact, the gradient in those cases should be zero
        log_sum = tf.where(tf.is_inf(log_sum), tf.zeros_like(log_sum), log_sum)

=======
            w_tensor, ivs_tensor, *value_tensors, log=True, use_ivs=with_ivs)
        log_sum = tf.reduce_logsumexp(reducible, axis=self._reduce_axis, keepdims=True)
        log_sum = tf.where(tf.is_inf(log_sum), tf.zeros_like(log_sum), log_sum)
>>>>>>> 04284952
        weight_gradients = tf.expand_dims(gradients, axis=self._reduce_axis) * tf.exp(
            reducible - log_sum)
        inp_grad_split = self._accumulate_and_split_to_children(weight_gradients, *value_tensors)
        ivs_grads = weight_gradients
        if sum_weight_grads:
            weight_gradients = tf.reduce_sum(weight_gradients, axis=self._batch_axis)
        return self._scatter_to_input_tensors(
            (weight_gradients, w_tensor),
            (ivs_grads, ivs_tensor)
        ) + tuple(inp_grad_split)

    @utils.docinherit(BaseSum)
    @utils.lru_cache
    def _get_differentiable_inputs(self, w_tensor, ivs_tensor, *value_tensors):
        unique_tensors = list(OrderedDict.fromkeys(value_tensors))
        return [w_tensor] + ([ivs_tensor] if self._ivs else []) + unique_tensors

    @utils.docinherit(BaseSum)
    @utils.lru_cache
    def _accumulate_and_split_to_children(self, x, *input_tensors):
        flat_col_indices, flat_tensor_offsets, unique_tensors_offsets_dict = \
            self._flat_indices_and_uniq_tensors(input_tensors)
        # In this case we gather, sum by reducing and finally create scatterable tensors with
        # corresponding indices
        x = tf.reshape(x, (-1, self._num_sums * self._max_sum_size))

        segmented = conf.sumslayer_count_sum_strategy == 'segmented'
        tensor_to_scatter_indices, unique_input_counts = self._accumulate_uniq_values_and_split(
            flat_col_indices, flat_tensor_offsets, x, unique_tensors_offsets_dict,
            gather_segments_only=segmented)
        # Assign the splits to the right index in the output tuple
        max_counts_split_with_None = []
        max_counts_split = deque(unique_input_counts)
        unique_tensors = deque(unique_tensors_offsets_dict.keys())
        next_tensor = unique_tensors.popleft()
        for tensor in input_tensors:
            if tensor == next_tensor:
                cnts = max_counts_split.popleft()
                # Scatter the counts
                scattered = utils.scatter_cols(
                    cnts, tensor_to_scatter_indices[tensor], tensor.shape[1].value)
                max_counts_split_with_None.append(scattered)
                if unique_tensors:
                    next_tensor = unique_tensors.popleft()
                else:
                    next_tensor = None
            else:
                max_counts_split_with_None.append(None)
        return max_counts_split_with_None

    def _accumulate_uniq_values_and_split(
            self, flat_col_indices, flat_tensor_offsets, x, unique_tensors_offsets_dict,
            gather_segments_only=False):
        """Helper method that is used for summing counts within the layer before passing it on
        by means of gathering from the (padded) weighted values and reducing afterwards.

        Args:
            flat_col_indices (numpy.ndarray): An array containing the flattened column indices to
                gather from the concatenation of unqiue value tensors.
            flat_tensor_offsets (numpy.ndarray): An array containing the flattened tensor offsets
                in the concatenation of the unique value tensors.
            x (Tensor): A ``Tensor`` to gather, accumulate per unique value tensor and finally
                split for scattering.
            unique_tensors_offsets_dict (OrderedDict): A mapping of ``Tensor`` -> offset
                corresponding to the unique value tensors and their offsets in the concatenation.
            gather_segments_only (bool): If ``True``, will transpose and gather on the zeroth
                axis, without 'zero-probability' padding so that the result can be accumulated
                using tf.segment_sum.

        Returns:
            A list of indices to be used for scattering the values of the list in the second
            return value, which is a list of accumulated values corresponding to the unique
            value Inputs of this node.
        """
        # Make a flat list containing the sum index for each of the 'concatenated' inputs
        sum_indices = []
        for i, size in enumerate(self._sum_sizes):
            sum_indices.extend([i for _ in range(size)])

        # For each unique tensor and index pair, we should have a list of indices to gather from
        # the reducible values tensor
        max_size = max(self._sum_sizes)
        unique_tensor_gather_indices = OrderedDict()
        unique_tensors_offsets_inverse = {v: k for k, v in unique_tensors_offsets_dict.items()}

        old_sum_index = 0
        start_of_current_sum = 0
        for i, (col, tensor_offset, sum_index) in enumerate(zip(
                flat_col_indices, flat_tensor_offsets, sum_indices)):
            # Give the offset of the current flat (axis 1) index, we get the input tensor that
            # feeds its value to it.
            tensor = unique_tensors_offsets_inverse[tensor_offset]
            if tensor not in unique_tensor_gather_indices:
                unique_tensor_gather_indices[tensor] = defaultdict(list)
            # For this tensor-column combination, we register the corresponding index to gather
            # from the padded 2D reducible tensor
            if sum_index != old_sum_index:
                old_sum_index = sum_index
                start_of_current_sum = i

            # Index of the column within the sum
            index_within_sum = i - start_of_current_sum

            # Given the index of the sum and the index of the column within, we can find the index
            # to gather for this particular column of the input tensor
            unique_tensor_gather_indices[tensor][col].append(
                index_within_sum + sum_index * max_size)

        # For each tensor that we have, we compute the scatter indices. Here we construct the
        # nested gather indices needed for gather_cols_3d.
        nested_gather_indices = []
        unique_tensor_lengths = []
        tensor_scatter_indices = OrderedDict()
        for tensor, col_to_gather_col in unique_tensor_gather_indices.items():
            gather_indices_sub = []
            tensor_scatter_indices[tensor] = []
            # Go over all possible indices
            for i in range(tensor.shape[1].value):
                # If this index is registered as one to gather for...
                if i in col_to_gather_col:
                    # ... then we append the gathering columns to the currently considered
                    # tensor column
                    gather_indices_sub.append(col_to_gather_col[i])
                    tensor_scatter_indices[tensor].append(i)
            # Length of the list of columns for each unique input value tensor
            unique_tensor_lengths.append(len(gather_indices_sub))
            # Will contain a list of lists. Inner lists correspond to columns to gather, while
            # outer list corresponds to the individual 'indexed' input nodes
            nested_gather_indices.extend(gather_indices_sub)

        # Gather columns from the counts tensor, per unique (input, index) pair
        if gather_segments_only:
            segment_ids = []
            for i, ind in enumerate(nested_gather_indices):
                segment_ids.extend([i for _ in range(len(ind))])
            num_sums_to_scatter = len(nested_gather_indices)
            nested_gather_indices = list(itertools.chain(*nested_gather_indices))
            transposed = tf.transpose(x)
            gathered = tf.gather(transposed, indices=nested_gather_indices)
            acccumulated = tf.reshape(
                tf.segment_sum(gathered, segment_ids=segment_ids), (num_sums_to_scatter, -1))
            acccumulated = tf.transpose(acccumulated)
        else:
            reducible_values = utils.gather_cols_3d(x, nested_gather_indices)
            # Sum gathered counts together per unique (input, index) pair
            acccumulated = tf.reduce_sum(reducible_values, axis=-1)

        # Split the summed-counts tensor per unique input, based on input-sizes
        accumulated_unique_tensor_values = tf.split(
            acccumulated, unique_tensor_lengths, axis=-1) \
            if len(unique_tensor_lengths) > 1 else [acccumulated]
        return tensor_scatter_indices, accumulated_unique_tensor_values<|MERGE_RESOLUTION|>--- conflicted
+++ resolved
@@ -49,7 +49,7 @@
     """
 
     def __init__(self, *values, num_or_size_sums=None, weights=None, ivs=None,
-                 inference_type=InferenceType.MARGINAL, sample_prob=None, 
+                 inference_type=InferenceType.MARGINAL, sample_prob=None,
                  dropconnect_keep_prob=None, dropout_keep_prob=None, name="SumsLayer"):
 
         if isinstance(num_or_size_sums, int) or num_or_size_sums is None:
@@ -58,7 +58,7 @@
             super().__init__(
                 *values, num_sums=num_or_size_sums, weights=weights, ivs=ivs,
                 inference_type=inference_type, sample_prob=sample_prob,
-                dropconnect_keep_prob=dropconnect_keep_prob, dropout_keep_prob=dropout_keep_prob, 
+                dropconnect_keep_prob=dropconnect_keep_prob, dropout_keep_prob=dropout_keep_prob,
                 name=name, masked=True)
         else:
             # In this case we have a list of sum sizes, so it is straightforward to determine the
@@ -66,7 +66,7 @@
             super().__init__(
                 *values, num_sums=len(num_or_size_sums), sum_sizes=num_or_size_sums,
                 weights=weights, ivs=ivs, inference_type=inference_type, sample_prob=sample_prob,
-                dropconnect_keep_prob=dropconnect_keep_prob, dropout_keep_prob=dropout_keep_prob, 
+                dropconnect_keep_prob=dropconnect_keep_prob, dropout_keep_prob=dropout_keep_prob,
                 name=name, masked=True)
 
     @utils.docinherit(BaseSum)
@@ -343,7 +343,6 @@
                               with_ivs=True, sum_weight_grads=False, dropout_keep_prob=None,
                               dropconnect_keep_prob=None):
         reducible = self._compute_reducible(
-<<<<<<< HEAD
             w_tensor, ivs_tensor, *value_tensors, log=True, use_ivs=with_ivs,
             dropconnect_keep_prob=dropconnect_keep_prob)
         log_sum = tf.expand_dims(
@@ -360,11 +359,6 @@
         # A number - (-inf) is undefined. In fact, the gradient in those cases should be zero
         log_sum = tf.where(tf.is_inf(log_sum), tf.zeros_like(log_sum), log_sum)
 
-=======
-            w_tensor, ivs_tensor, *value_tensors, log=True, use_ivs=with_ivs)
-        log_sum = tf.reduce_logsumexp(reducible, axis=self._reduce_axis, keepdims=True)
-        log_sum = tf.where(tf.is_inf(log_sum), tf.zeros_like(log_sum), log_sum)
->>>>>>> 04284952
         weight_gradients = tf.expand_dims(gradients, axis=self._reduce_axis) * tf.exp(
             reducible - log_sum)
         inp_grad_split = self._accumulate_and_split_to_children(weight_gradients, *value_tensors)
