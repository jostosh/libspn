# ------------------------------------------------------------------------
# Copyright (C) 2016-2017 Andrzej Pronobis - All Rights Reserved
#
# This file is part of LibSPN. Unauthorized use or copying of this file,
# via any medium is strictly prohibited. Proprietary and confidential.
# ------------------------------------------------------------------------

import tensorflow as tf
from libspn.graph.node import ParamNode
from libspn.graph.algorithms import traverse_graph
from libspn import conf
from libspn.graph.distribution import NormalLeaf, MultivariateNormalDiagLeaf
from libspn.utils.serialization import register_serializable
from libspn import utils
from libspn.exceptions import StructureError


@register_serializable
class Weights(ParamNode):
    """A node containing a vector of weights of a sum node.

    Args:
        initializer: Initial value of the weights.
        num_weights (int): Number of weights in the vector.
        num_sums (int): Number of sum nodes the weight vector/matrix represents.
        log (bool): If "True", the weights are represented in log space.
        mask (list): List of booleans with num_weights * num_sums elements, used for masking weights
        name (str): Name of the node.

    Attributes:
        trainable(bool): Should these weights be updated during training?
    """

    def __init__(self, initializer=tf.initializers.constant(1.0), num_weights=1, num_sums=1,
                 log=False, trainable=True, mask=None, name="Weights"):
        if not isinstance(num_weights, int) or num_weights < 1:
            raise ValueError("num_weights must be a positive integer")

        if not isinstance(num_sums, int) or num_sums < 1:
            raise ValueError("num_sums must be a positive integer, got {} ({})".format(
                num_sums, type(num_sums)))

        self._initializer = initializer
        self._num_weights = num_weights
        self._num_sums = num_sums
        self._log = log
        self._trainable = trainable
        self._mask = mask
        super().__init__(name)

    def serialize(self):
        data = super().serialize()
        data['num_weights'] = self._num_weights
        data['num_sums'] = self._num_sums
        data['log'] = self._log
        data['trainable'] = self._trainable
        data['initializer'] = self._initializer
        data['value'] = self._variable
        data['mask'] = self._mask
        return data

    def deserialize(self, data):
        self._initializer = data['initializer']
        self._num_weights = data['num_weights']
        self._num_sums = data['num_sums']
        self._log = data['log']
        self._trainable = data['trainable']
        self._mask = data['mask']
        super().deserialize(data)
        # Create an op for deserializing value
        v = data['value']
        if v is not None:
            with tf.name_scope(self._name + "/"):
                return tf.assign(self._variable, v)
        else:
            return None

    @property
    def log(self):
        """bool: Boolean variable indicating the space in which weights are stored."""
        return self._log

    @property
    def mask(self):
        """list(int): Boolean mask for weights."""
        return self._mask

    @property
    def num_weights(self):
        """int: Number of weights in the vector."""
        return self._num_weights

    @property
    def num_sums(self):
        """int: Number of sum nodes the weights vector/matrix represents."""
        return self._num_sums

    @property
    def variable(self):
        """Variable: The TF variable of shape ``[num_sums, num_weights]``
        holding the weights."""
        return self._variable

    def initialize(self):
        """Return a TF operation assigning the initial value to the weights.

        Returns:
            Tensor: The initialization assignment operation.
        """
        return self._variable.initializer

    def assign(self, value):
        """Return a TF operation assigning values to the weights.

        Args:
            value: The value to assign to the weights.
        Returns:
            Tensor: The assignment operation.
        """
        if self._log:
            raise StructureError("Trying to assign non-log values to log-weights.")

        value = tf.where(tf.is_nan(value), tf.ones_like(value) * 0.01, value)
        if self._mask and not all(self._mask):
            # Only perform masking if mask is given and mask contains any 'False'
            value *= tf.cast(tf.reshape(self._mask, value.shape), dtype=conf.dtype)
        value = value / tf.reduce_sum(value, axis=-1, keepdims=True)
        return tf.assign(self._variable, value)

    def assign_log(self, value):
        """Return a TF operation assigning log values to the weights.

        Args:
            value: The value to assign to the weights.
        Returns:
            Tensor: The assignment operation.
        """
        if not self._log:
            raise StructureError("Trying to assign log values to non-log weights.")

        value = tf.where(tf.is_nan(value), tf.log(tf.ones_like(value) * 0.01), value)
        if self._mask and not all(self._mask):
            # Only perform masking if mask is given and mask contains any 'False'
            value += tf.log(tf.cast(tf.reshape(self._mask, value.shape), dtype=conf.dtype))
        normalized_value = value - tf.reduce_logsumexp(value, axis=-1, keepdims=True)
        return tf.assign(self._variable, normalized_value)

    def normalize(self, value=None, name="Normalize", linear_w_minimum=1e-2, log_w_minimum=-1e10):
        """Renormalizes the weights. If no value is given, the method will use the current
        weight values.

        Args:
            value (Tensor): A tensor to normalize and assign to this weight node.

        Returns:
            An Op that assigns a normalized value to this node.
        """
        with tf.name_scope(name):
            value = value or self._variable
            if self._log:
                value = tf.maximum(value, log_w_minimum)
                if self._mask and not all(self._mask):
                    # Only perform masking if mask is given and mask contains any 'False'
                    value += tf.log(tf.cast(tf.reshape(self._mask, value.shape), dtype=conf.dtype))
                return tf.assign(self._variable, tf.nn.log_softmax(value, axis=-1))
            else:
                value = tf.maximum(value, linear_w_minimum)
                if self._mask and not all(self._mask):
                    # Only perform masking if mask is given and mask contains any 'False'
                    value *= tf.cast(tf.reshape(self._mask, value.shape), dtype=conf.dtype)
                return tf.assign(self._variable, value / tf.reduce_sum(
                    value, axis=-1, keepdims=True))

    def update(self, value):
        """Return a TF operation adding the log-values to the log-weights.

        Args:
            value: The log-value to be added to the log-weights.

        Returns:
            Tensor: The assignment operation.
        """
        if self._mask and not all(self._mask):
            # Only perform masking if mask is given and mask contains any 'False'
            value += tf.log(tf.cast(tf.reshape(self._mask, value.shape), dtype=conf.dtype))
        # w_ij: w_ij + Δw_ij
        update_value = (self._variable if self._log else tf.log(self._variable)) + value
        normalized_value = tf.nn.log_softmax(update_value, axis=-1)
        return tf.assign(self._variable, (normalized_value if self._log else
                                          tf.exp(normalized_value)))

    def update_log(self, value):
        """Return a TF operation adding the log-values to the log-weights.

        Args:
            value: The log-value to be added to the log-weights.

        Returns:
            Tensor: The assignment operation.
        """
        if not self._log:
            raise StructureError("Trying to update non-log weights with log values.")
        if self._mask and not all(self._mask):
            # Only perform masking if mask is given and mask contains any 'False'
            value += tf.log(tf.cast(tf.reshape(self._mask, value.shape), dtype=conf.dtype))
        # w_ij: w_ij + Δw_ij
        update_value = self._variable + value
        normalized_value = tf.nn.log_softmax(update_value, axis=-1)
        return tf.assign(self._variable, normalized_value)

    def _create(self):
        """Creates a TF variable holding the vector of the SPN weights.

        Returns:
            Variable: A TF variable of shape ``[num_weights]``.
        """
        shape = (self._num_sums, self._num_weights)
        init_val = self._initializer(shape=shape, dtype=conf.dtype)
        if self._mask and not all(self._mask):
            # Only perform masking if mask is given and mask contains any 'False'
            init_val *= tf.cast(tf.reshape(self._mask, init_val.shape), dtype=conf.dtype)
        init_val = init_val / tf.reduce_sum(init_val, axis=-1, keepdims=True)
        if self._log:
            init_val = tf.log(init_val)
        self._variable = tf.Variable(
<<<<<<< HEAD
            init_val, dtype=conf.dtype, collections=['spn_weights'], trainable=self._trainable)
=======
            init_val, dtype=conf.dtype, collections=['spn_weights'])
>>>>>>> 78c2d143

    @utils.lru_cache
    def _compute_out_size(self):
        return self._num_weights * self._num_sums

    @utils.lru_cache
<<<<<<< HEAD
    def _compute_value(self):
        return tf.exp(self._variable) if self._log else self._variable

    @utils.lru_cache
=======
>>>>>>> 78c2d143
    def _compute_log_value(self):
        return self._variable if self._log else tf.log(self._variable)

    @utils.lru_cache
    def _compute_hard_gd_update(self, grads):
        if len(grads.shape) == 3:
            return tf.reduce_sum(grads, axis=0)
        return grads

    @utils.lru_cache
    def _compute_hard_em_update(self, counts):
        if len(counts.shape) == 3:
            return tf.reduce_sum(counts, axis=0)
        return counts


def assign_weights(root, value, name=None):
    """Generate an assign operation assigning a value to all the weights in
    the SPN graph rooted in ``root``.

    Args:
        root (Node): The root node of the SPN graph.
        value: The value to assign to the weights.
    """
    assign_ops = []

    def assign(node):
        if isinstance(node, Weights):
            assign_ops.append(node.assign(value))

    with tf.name_scope(name, "AssignWeights", [root, value]):
        # Get all assignment operations
        traverse_graph(root, fun=assign, skip_params=False)

        # Return a collective operation
        return tf.group(*assign_ops)


def initialize_weights(root, name="InitializeWeights"):
    """Generate an assign operation initializing all the sum weights in the SPN
    graph rooted in ``root``.

    Args:
        root (Node): The root node of the SPN graph.
        name: Name of scope to group the weight initializers in
    """
    initialize_ops = []

    def initialize(node):
        if isinstance(node, Weights):
            initialize_ops.append(node.initialize())
        if isinstance(node, NormalLeaf):
            initialize_ops.extend(node.initialize())
        if isinstance(node, MultivariateNormalDiagLeaf):
            initialize_ops.extend(node.initialize())

    with tf.name_scope(name):
        # Get all assignment operations
        traverse_graph(root, fun=initialize, skip_params=False)

        # Return collective operation
        return tf.group(*initialize_ops)<|MERGE_RESOLUTION|>--- conflicted
+++ resolved
@@ -223,24 +223,17 @@
         if self._log:
             init_val = tf.log(init_val)
         self._variable = tf.Variable(
-<<<<<<< HEAD
             init_val, dtype=conf.dtype, collections=['spn_weights'], trainable=self._trainable)
-=======
-            init_val, dtype=conf.dtype, collections=['spn_weights'])
->>>>>>> 78c2d143
 
     @utils.lru_cache
     def _compute_out_size(self):
         return self._num_weights * self._num_sums
 
     @utils.lru_cache
-<<<<<<< HEAD
     def _compute_value(self):
         return tf.exp(self._variable) if self._log else self._variable
 
     @utils.lru_cache
-=======
->>>>>>> 78c2d143
     def _compute_log_value(self):
         return self._variable if self._log else tf.log(self._variable)
 
@@ -249,8 +242,7 @@
         if len(grads.shape) == 3:
             return tf.reduce_sum(grads, axis=0)
         return grads
-
-    @utils.lru_cache
+    
     def _compute_hard_em_update(self, counts):
         if len(counts.shape) == 3:
             return tf.reduce_sum(counts, axis=0)
