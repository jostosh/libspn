# ------------------------------------------------------------------------
# Copyright (C) 2016-2017 Andrzej Pronobis - All Rights Reserved
#
# This file is part of LibSPN. Unauthorized use or copying of this file,
# via any medium is strictly prohibited. Proprietary and confidential.
# ------------------------------------------------------------------------

# Import public interface of the library

from .utils import decode_bytes_array
from .lrucache import lru_cache
from .math import gather_cols
from .math import gather_cols_3d
from .math import scatter_cols
from .math import scatter_values
from .math import ValueType
from .math import broadcast_value
from .math import normalize_tensor
from .math import normalize_tensor_2D
from .math import normalize_log_tensor_2D
from .math import reduce_log_sum
from .math import reduce_log_sum_3D
from .math import concat_maybe
from .math import split_maybe
<<<<<<< HEAD
from .math import one_hot_conv2d
from .math import one_hot_conv2d_backprop
from .math import logmatmul
from .math import logtensordot
=======
from .math import logmatmul
from .math import logconv_1x1
>>>>>>> 52de0e9d
from .partition import StirlingNumber
from .partition import StirlingRatio
from .partition import Stirling
from .partition import random_partition
from .partition import all_partitions
from .partition import random_partitions_by_sampling
from .partition import random_partitions_by_enumeration
from .partition import random_partitions
from .doc import docinherit
from .serialization import register_serializable
from .serialization import json_dumps, json_loads
from .serialization import json_dump, json_load
from .serialization import str2type, type2str
from .utils import maybe_first
from .enum import Enum
from .spngraphkeys import SPNGraphKeys

# All
__all__ = ['decode_bytes_array', 'scatter_cols', 'scatter_values',
           'one_hot_conv2d', 'one_hot_conv2d_backprop',
           'logmatmul', 'logtensordot',
           'gather_cols', 'gather_cols_3d', 'ValueType', 'broadcast_value',
           'logmatmul', 'logconv_1x1',
           'normalize_tensor', 'normalize_tensor_2D', 'normalize_log_tensor_2D',
           'reduce_log_sum', 'reduce_log_sum_3D', 'concat_maybe', 'split_maybe',
           'StirlingNumber', 'StirlingRatio', 'Stirling', 'random_partition',
           'all_partitions', 'random_partitions_by_sampling',
           'random_partitions_by_enumeration',
           'random_partitions',
           'docinherit',
           'register_serializable',
           'json_dumps', 'json_loads', 'json_dump', 'json_load',
           'str2type', 'type2str',
           'maybe_first',
           'Enum',
           'SPNGraphKeys']<|MERGE_RESOLUTION|>--- conflicted
+++ resolved
@@ -22,15 +22,11 @@
 from .math import reduce_log_sum_3D
 from .math import concat_maybe
 from .math import split_maybe
-<<<<<<< HEAD
 from .math import one_hot_conv2d
 from .math import one_hot_conv2d_backprop
 from .math import logmatmul
 from .math import logtensordot
-=======
-from .math import logmatmul
 from .math import logconv_1x1
->>>>>>> 52de0e9d
 from .partition import StirlingNumber
 from .partition import StirlingRatio
 from .partition import Stirling
@@ -51,9 +47,8 @@
 # All
 __all__ = ['decode_bytes_array', 'scatter_cols', 'scatter_values',
            'one_hot_conv2d', 'one_hot_conv2d_backprop',
-           'logmatmul', 'logtensordot',
+           'logmatmul', 'logtensordot', 'logconv_1x1',
            'gather_cols', 'gather_cols_3d', 'ValueType', 'broadcast_value',
-           'logmatmul', 'logconv_1x1',
            'normalize_tensor', 'normalize_tensor_2D', 'normalize_log_tensor_2D',
            'reduce_log_sum', 'reduce_log_sum_3D', 'concat_maybe', 'split_maybe',
            'StirlingNumber', 'StirlingRatio', 'Stirling', 'random_partition',
