--- conflicted
+++ resolved
@@ -427,16 +427,11 @@
             if node.is_op:
                 for i in node.inputs:
                     if (i and  # Input not empty
-<<<<<<< HEAD
                             not(i.is_param or i.is_var or i.is_dynamic_var
-                                or i.is_dynamic_interface
-                                or isinstance(i.node, (SumsLayer, ProductsLayer, ConvSum)))):
-=======
-                            not(i.is_param or i.is_var or
+                                or i.is_dynamic_interface or
                                 isinstance(i.node, (SumsLayer, ProductsLayer, ConvSum,
                                                     ConvProd2D, Concat, LocalSum,
                                                     StridedSlice2D)))):
->>>>>>> 03f74b7f
                         parents[i.node].append(node)
                         node_to_depth[i.node] = node_to_depth[node] + 1
 
