--- conflicted
+++ resolved
@@ -44,11 +44,7 @@
             root: The root node of the SPN graph.
         """
         def gen(node, *input_out_sizes):
-<<<<<<< HEAD
-            if isinstance(node, (BaseSum)):
-=======
-            if isinstance(node, (Sum, ParSums, SumsLayer, TensorSum)):
->>>>>>> 52de0e9d
+            if isinstance(node, (BaseSum, TensorSum)):
                 self._weights[node] = node.generate_weights(
                     init_value=self.init_value, trainable=self.trainable,
                     input_sizes=node._gather_input_sizes(*input_out_sizes),
