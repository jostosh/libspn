--- conflicted
+++ resolved
@@ -27,41 +27,29 @@
 # Specify sources
 ###############################
 SOURCES_CUDA = ['gather_columns_functor_gpu.cu.cc',
-<<<<<<< HEAD
                 'gather_columns_3d_functor_gpu.cu.cc',
                 'scatter_columns_functor_gpu.cu.cc',
-                'scatter_values_functor_gpu.cu.cc']
+                'scatter_values_functor_gpu.cu.cc',
+                'reduction_logsumexp_op_gpu.cu.cc']
 HEADERS_CUDA = ['gather_columns_functor_gpu.cu.h',
                 'gather_columns_3d_functor_gpu.cu.h',
                 'scatter_columns_functor_gpu.cu.h',
-                'scatter_values_functor_gpu.cu.h']
-=======
-                'scatter_columns_functor_gpu.cu.cc',
-                'reduction_logsumexp_op_gpu.cu.cc']
-HEADERS_CUDA = ['gather_columns_functor_gpu.cu.h',
-                'scatter_columns_functor_gpu.cu.h',
+                'scatter_values_functor_gpu.cu.h',
                 'reduction_logsumexp_op_gpu.cu.h']
-
->>>>>>> bda8b157
 SOURCES = ['gather_columns.cc',
            'gather_columns_functor.cc',
            'gather_columns_3d.cc',
            'gather_columns_3d_functor.cc',
            'scatter_columns.cc',
            'scatter_columns_functor.cc',
-<<<<<<< HEAD
            'scatter_values.cc',
-           'scatter_values_functor.cc']
+           'scatter_values_functor.cc',
+           'reduction_logsumexp.cc']
 HEADERS = ['gather_columns_functor.h',
            'gather_columns_3d_functor.h',
            'scatter_columns_functor.h',
-           'scatter_values_functor.h']
-=======
-           'reduction_logsumexp.cc']
-HEADERS = ['gather_columns_functor.h',
-           'scatter_columns_functor.h',
+           'scatter_values_functor.h',
            'reduction_logsumexp_functor.h']
->>>>>>> bda8b157
 
 
 ###############################
@@ -374,11 +362,8 @@
         libspn.ops.gather_cols
         libspn.ops.gather_cols_3d
         libspn.ops.scatter_cols
-<<<<<<< HEAD
         libspn.ops.scatter_values
-=======
         libspn.ops.reduce_logsumexp
->>>>>>> bda8b157
         print("Custom ops loaded correctly!")
 
     def run(self):
